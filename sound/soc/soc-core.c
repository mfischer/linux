--- conflicted
+++ resolved
@@ -644,12 +644,7 @@
 
 static void soc_free_pcm_runtime(struct snd_soc_pcm_runtime *rtd)
 {
-<<<<<<< HEAD
-	if (rtd && rtd->codec_dais)
-		kfree(rtd->codec_dais);
-=======
 	kfree(rtd->codec_dais);
->>>>>>> 9abd04af
 	snd_soc_rtdcom_del_all(rtd);
 	kfree(rtd);
 }
@@ -3303,11 +3298,8 @@
 	component->set_sysclk = component->driver->set_sysclk;
 	component->set_pll = component->driver->set_pll;
 	component->set_jack = component->driver->set_jack;
-<<<<<<< HEAD
-=======
 	component->pcm_new = snd_soc_component_drv_pcm_new;
 	component->pcm_free = snd_soc_component_drv_pcm_free;
->>>>>>> 9abd04af
 
 	dapm = snd_soc_component_get_dapm(component);
 	dapm->dev = dev;
@@ -3319,11 +3311,8 @@
 		dapm->seq_notifier = snd_soc_component_seq_notifier;
 	if (driver->stream_event)
 		dapm->stream_event = snd_soc_component_stream_event;
-<<<<<<< HEAD
-=======
 	if (driver->set_bias_level)
 		dapm->set_bias_level = snd_soc_component_set_bias_level;
->>>>>>> 9abd04af
 
 	INIT_LIST_HEAD(&component->dai_list);
 	mutex_init(&component->io_mutex);
@@ -3415,22 +3404,6 @@
 	list_del(&component->list);
 }
 
-<<<<<<< HEAD
-int snd_soc_register_component(struct device *dev,
-			       const struct snd_soc_component_driver *component_driver,
-			       struct snd_soc_dai_driver *dai_drv,
-			       int num_dai)
-{
-	struct snd_soc_component *component;
-	int ret;
-
-	component = kzalloc(sizeof(*component), GFP_KERNEL);
-	if (!component) {
-		dev_err(dev, "ASoC: Failed to allocate memory\n");
-		return -ENOMEM;
-	}
-
-=======
 #define ENDIANNESS_MAP(name) \
 	(SNDRV_PCM_FMTBIT_##name##LE | SNDRV_PCM_FMTBIT_##name##BE)
 static u64 endianness_format_map[] = {
@@ -3475,7 +3448,6 @@
 	int ret;
 	int i;
 
->>>>>>> 9abd04af
 	ret = snd_soc_component_initialize(component, component_driver, dev);
 	if (ret)
 		goto err_free;
@@ -3483,9 +3455,6 @@
 	component->ignore_pmdown_time = true;
 	component->registered_as_component = true;
 
-<<<<<<< HEAD
-	ret = snd_soc_register_dais(component, dai_drv, num_dai, true);
-=======
 	if (component_driver->endianness) {
 		for (i = 0; i < num_dai; i++) {
 			convert_endianness_formats(&dai_drv[i].playback);
@@ -3495,7 +3464,6 @@
 
 	ret = snd_soc_register_dais(component, dai_drv, num_dai,
 				    !component_driver->non_legacy_dai_naming);
->>>>>>> 9abd04af
 	if (ret < 0) {
 		dev_err(dev, "ASoC: Failed to register DAIs: %d\n", ret);
 		goto err_cleanup;
