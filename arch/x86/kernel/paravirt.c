/*  Paravirtualization interfaces
    Copyright (C) 2006 Rusty Russell IBM Corporation

    This program is free software; you can redistribute it and/or modify
    it under the terms of the GNU General Public License as published by
    the Free Software Foundation; either version 2 of the License, or
    (at your option) any later version.

    This program is distributed in the hope that it will be useful,
    but WITHOUT ANY WARRANTY; without even the implied warranty of
    MERCHANTABILITY or FITNESS FOR A PARTICULAR PURPOSE.  See the
    GNU General Public License for more details.

    You should have received a copy of the GNU General Public License
    along with this program; if not, write to the Free Software
    Foundation, Inc., 51 Franklin St, Fifth Floor, Boston, MA  02110-1301  USA

    2007 - x86_64 support added by Glauber de Oliveira Costa, Red Hat Inc
*/

#include <linux/errno.h>
#include <linux/init.h>
#include <linux/export.h>
#include <linux/efi.h>
#include <linux/bcd.h>
#include <linux/highmem.h>
#include <linux/kprobes.h>

#include <asm/bug.h>
#include <asm/paravirt.h>
#include <asm/debugreg.h>
#include <asm/desc.h>
#include <asm/setup.h>
#include <asm/pgtable.h>
#include <asm/time.h>
#include <asm/pgalloc.h>
#include <asm/irq.h>
#include <asm/delay.h>
#include <asm/fixmap.h>
#include <asm/apic.h>
#include <asm/tlbflush.h>
#include <asm/timer.h>
#include <asm/special_insns.h>

/*
 * nop stub, which must not clobber anything *including the stack* to
 * avoid confusing the entry prologues.
 */
extern void _paravirt_nop(void);
asm (".pushsection .entry.text, \"ax\"\n"
     ".global _paravirt_nop\n"
     "_paravirt_nop:\n\t"
     "ret\n\t"
     ".size _paravirt_nop, . - _paravirt_nop\n\t"
     ".type _paravirt_nop, @function\n\t"
     ".popsection");

/* identity function, which can be inlined */
u32 notrace _paravirt_ident_32(u32 x)
{
	return x;
}

u64 notrace _paravirt_ident_64(u64 x)
{
	return x;
}

void __init default_banner(void)
{
	printk(KERN_INFO "Booting paravirtualized kernel on %s\n",
	       pv_info.name);
}

/* Undefined instruction for dealing with missing ops pointers. */
static const unsigned char ud2a[] = { 0x0f, 0x0b };

struct branch {
	unsigned char opcode;
	u32 delta;
} __attribute__((packed));

unsigned paravirt_patch_call(void *insnbuf,
			     const void *target, u16 tgt_clobbers,
			     unsigned long addr, u16 site_clobbers,
			     unsigned len)
{
	struct branch *b = insnbuf;
	unsigned long delta = (unsigned long)target - (addr+5);

	if (tgt_clobbers & ~site_clobbers)
		return len;	/* target would clobber too much for this site */
	if (len < 5)
		return len;	/* call too long for patch site */

	b->opcode = 0xe8; /* call */
	b->delta = delta;
	BUILD_BUG_ON(sizeof(*b) != 5);

	return 5;
}

unsigned paravirt_patch_jmp(void *insnbuf, const void *target,
			    unsigned long addr, unsigned len)
{
	struct branch *b = insnbuf;
	unsigned long delta = (unsigned long)target - (addr+5);

	if (len < 5)
		return len;	/* call too long for patch site */

	b->opcode = 0xe9;	/* jmp */
	b->delta = delta;

	return 5;
}

/* Neat trick to map patch type back to the call within the
 * corresponding structure. */
static void *get_call_destination(u8 type)
{
	struct paravirt_patch_template tmpl = {
		.pv_init_ops = pv_init_ops,
		.pv_time_ops = pv_time_ops,
		.pv_cpu_ops = pv_cpu_ops,
		.pv_irq_ops = pv_irq_ops,
		.pv_mmu_ops = pv_mmu_ops,
#ifdef CONFIG_PARAVIRT_SPINLOCKS
		.pv_lock_ops = pv_lock_ops,
#endif
	};
	return *((void **)&tmpl + type);
}

unsigned paravirt_patch_default(u8 type, u16 clobbers, void *insnbuf,
				unsigned long addr, unsigned len)
{
	void *opfunc = get_call_destination(type);
	unsigned ret;

	if (opfunc == NULL)
		/* If there's no function, patch it with a ud2a (BUG) */
		ret = paravirt_patch_insns(insnbuf, len, ud2a, ud2a+sizeof(ud2a));
	else if (opfunc == _paravirt_nop)
		ret = 0;

	/* identity functions just return their single argument */
	else if (opfunc == _paravirt_ident_32)
		ret = paravirt_patch_ident_32(insnbuf, len);
	else if (opfunc == _paravirt_ident_64)
		ret = paravirt_patch_ident_64(insnbuf, len);

	else if (type == PARAVIRT_PATCH(pv_cpu_ops.iret) ||
		 type == PARAVIRT_PATCH(pv_cpu_ops.usergs_sysret64))
		/* If operation requires a jmp, then jmp */
		ret = paravirt_patch_jmp(insnbuf, opfunc, addr, len);
	else
		/* Otherwise call the function; assume target could
		   clobber any caller-save reg */
		ret = paravirt_patch_call(insnbuf, opfunc, CLBR_ANY,
					  addr, clobbers, len);

	return ret;
}

unsigned paravirt_patch_insns(void *insnbuf, unsigned len,
			      const char *start, const char *end)
{
	unsigned insn_len = end - start;

	if (insn_len > len || start == NULL)
		insn_len = len;
	else
		memcpy(insnbuf, start, insn_len);

	return insn_len;
}

static void native_flush_tlb(void)
{
	__native_flush_tlb();
}

/*
 * Global pages have to be flushed a bit differently. Not a real
 * performance problem because this does not happen often.
 */
static void native_flush_tlb_global(void)
{
	__native_flush_tlb_global();
}

static void native_flush_tlb_single(unsigned long addr)
{
	__native_flush_tlb_single(addr);
}

struct static_key paravirt_steal_enabled;
struct static_key paravirt_steal_rq_enabled;

static u64 native_steal_clock(int cpu)
{
	return 0;
}

/* These are in entry.S */
extern void native_iret(void);
extern void native_usergs_sysret64(void);

static struct resource reserve_ioports = {
	.start = 0,
	.end = IO_SPACE_LIMIT,
	.name = "paravirt-ioport",
	.flags = IORESOURCE_IO | IORESOURCE_BUSY,
};

/*
 * Reserve the whole legacy IO space to prevent any legacy drivers
 * from wasting time probing for their hardware.  This is a fairly
 * brute-force approach to disabling all non-virtual drivers.
 *
 * Note that this must be called very early to have any effect.
 */
int paravirt_disable_iospace(void)
{
	return request_resource(&ioport_resource, &reserve_ioports);
}

static DEFINE_PER_CPU(enum paravirt_lazy_mode, paravirt_lazy_mode) = PARAVIRT_LAZY_NONE;

static inline void enter_lazy(enum paravirt_lazy_mode mode)
{
	BUG_ON(this_cpu_read(paravirt_lazy_mode) != PARAVIRT_LAZY_NONE);

	this_cpu_write(paravirt_lazy_mode, mode);
}

static void leave_lazy(enum paravirt_lazy_mode mode)
{
	BUG_ON(this_cpu_read(paravirt_lazy_mode) != mode);

	this_cpu_write(paravirt_lazy_mode, PARAVIRT_LAZY_NONE);
}

void paravirt_enter_lazy_mmu(void)
{
	enter_lazy(PARAVIRT_LAZY_MMU);
}

void paravirt_leave_lazy_mmu(void)
{
	leave_lazy(PARAVIRT_LAZY_MMU);
}

void paravirt_flush_lazy_mmu(void)
{
	preempt_disable();

	if (paravirt_get_lazy_mode() == PARAVIRT_LAZY_MMU) {
		arch_leave_lazy_mmu_mode();
		arch_enter_lazy_mmu_mode();
	}

	preempt_enable();
}

void paravirt_start_context_switch(struct task_struct *prev)
{
	BUG_ON(preemptible());

	if (this_cpu_read(paravirt_lazy_mode) == PARAVIRT_LAZY_MMU) {
		arch_leave_lazy_mmu_mode();
		set_ti_thread_flag(task_thread_info(prev), TIF_LAZY_MMU_UPDATES);
	}
	enter_lazy(PARAVIRT_LAZY_CPU);
}

void paravirt_end_context_switch(struct task_struct *next)
{
	BUG_ON(preemptible());

	leave_lazy(PARAVIRT_LAZY_CPU);

	if (test_and_clear_ti_thread_flag(task_thread_info(next), TIF_LAZY_MMU_UPDATES))
		arch_enter_lazy_mmu_mode();
}

enum paravirt_lazy_mode paravirt_get_lazy_mode(void)
{
	if (in_interrupt())
		return PARAVIRT_LAZY_NONE;

	return this_cpu_read(paravirt_lazy_mode);
}

struct pv_info pv_info = {
	.name = "bare hardware",
	.kernel_rpl = 0,
	.shared_kernel_pmd = 1,	/* Only used when CONFIG_X86_PAE is set */

#ifdef CONFIG_X86_64
	.extra_user_64bit_cs = __USER_CS,
#endif
};

struct pv_init_ops pv_init_ops = {
	.patch = native_patch,
};

struct pv_time_ops pv_time_ops = {
	.sched_clock = native_sched_clock,
	.steal_clock = native_steal_clock,
};

__visible struct pv_irq_ops pv_irq_ops = {
	.save_fl = __PV_IS_CALLEE_SAVE(native_save_fl),
	.restore_fl = __PV_IS_CALLEE_SAVE(native_restore_fl),
	.irq_disable = __PV_IS_CALLEE_SAVE(native_irq_disable),
	.irq_enable = __PV_IS_CALLEE_SAVE(native_irq_enable),
	.safe_halt = native_safe_halt,
	.halt = native_halt,
#ifdef CONFIG_X86_64
	.adjust_exception_frame = paravirt_nop,
#endif
};

__visible struct pv_cpu_ops pv_cpu_ops = {
	.cpuid = native_cpuid,
	.get_debugreg = native_get_debugreg,
	.set_debugreg = native_set_debugreg,
	.read_cr0 = native_read_cr0,
	.write_cr0 = native_write_cr0,
	.read_cr4 = native_read_cr4,
	.write_cr4 = native_write_cr4,
#ifdef CONFIG_X86_64
	.read_cr8 = native_read_cr8,
	.write_cr8 = native_write_cr8,
#endif
	.wbinvd = native_wbinvd,
	.read_msr = native_read_msr,
	.write_msr = native_write_msr,
	.read_msr_safe = native_read_msr_safe,
	.write_msr_safe = native_write_msr_safe,
	.read_pmc = native_read_pmc,
	.load_tr_desc = native_load_tr_desc,
	.set_ldt = native_set_ldt,
	.load_gdt = native_load_gdt,
	.load_idt = native_load_idt,
	.store_idt = native_store_idt,
	.store_tr = native_store_tr,
	.load_tls = native_load_tls,
#ifdef CONFIG_X86_64
	.load_gs_index = native_load_gs_index,
#endif
	.write_ldt_entry = native_write_ldt_entry,
	.write_gdt_entry = native_write_gdt_entry,
	.write_idt_entry = native_write_idt_entry,

	.alloc_ldt = paravirt_nop,
	.free_ldt = paravirt_nop,

	.load_sp0 = native_load_sp0,

#ifdef CONFIG_X86_64
	.usergs_sysret64 = native_usergs_sysret64,
#endif
	.iret = native_iret,
	.swapgs = native_swapgs,

	.set_iopl_mask = native_set_iopl_mask,
	.io_delay = native_io_delay,

	.start_context_switch = paravirt_nop,
	.end_context_switch = paravirt_nop,
};

/* At this point, native_get/set_debugreg has real function entries */
NOKPROBE_SYMBOL(native_get_debugreg);
NOKPROBE_SYMBOL(native_set_debugreg);
NOKPROBE_SYMBOL(native_load_idt);

#if defined(CONFIG_X86_32) && !defined(CONFIG_X86_PAE)
/* 32-bit pagetable entries */
#define PTE_IDENT	__PV_IS_CALLEE_SAVE(_paravirt_ident_32)
#else
/* 64-bit pagetable entries */
#define PTE_IDENT	__PV_IS_CALLEE_SAVE(_paravirt_ident_64)
#endif

struct pv_mmu_ops pv_mmu_ops __ro_after_init = {

	.read_cr2 = native_read_cr2,
	.write_cr2 = native_write_cr2,
	.read_cr3 = native_read_cr3,
	.write_cr3 = native_write_cr3,

	.flush_tlb_user = native_flush_tlb,
	.flush_tlb_kernel = native_flush_tlb_global,
	.flush_tlb_single = native_flush_tlb_single,
	.flush_tlb_others = native_flush_tlb_others,

	.pgd_alloc = __paravirt_pgd_alloc,
	.pgd_free = paravirt_nop,

	.alloc_pte = paravirt_nop,
	.alloc_pmd = paravirt_nop,
	.alloc_pud = paravirt_nop,
	.alloc_p4d = paravirt_nop,
	.release_pte = paravirt_nop,
	.release_pmd = paravirt_nop,
	.release_pud = paravirt_nop,
	.release_p4d = paravirt_nop,

	.set_pte = native_set_pte,
	.set_pte_at = native_set_pte_at,
	.set_pmd = native_set_pmd,
	.set_pmd_at = native_set_pmd_at,
	.pte_update = paravirt_nop,

	.ptep_modify_prot_start = __ptep_modify_prot_start,
	.ptep_modify_prot_commit = __ptep_modify_prot_commit,

#if CONFIG_PGTABLE_LEVELS >= 3
#ifdef CONFIG_X86_PAE
	.set_pte_atomic = native_set_pte_atomic,
	.pte_clear = native_pte_clear,
	.pmd_clear = native_pmd_clear,
#endif
	.set_pud = native_set_pud,
	.set_pud_at = native_set_pud_at,

	.pmd_val = PTE_IDENT,
	.make_pmd = PTE_IDENT,

#if CONFIG_PGTABLE_LEVELS >= 4
	.pud_val = PTE_IDENT,
	.make_pud = PTE_IDENT,

	.set_p4d = native_set_p4d,

#if CONFIG_PGTABLE_LEVELS >= 5
<<<<<<< HEAD
#error FIXME
#endif /* CONFIG_PGTABLE_LEVELS >= 4 */
=======
	.p4d_val = PTE_IDENT,
	.make_p4d = PTE_IDENT,

	.set_pgd = native_set_pgd,
#endif /* CONFIG_PGTABLE_LEVELS >= 5 */
>>>>>>> 6dd29b3d
#endif /* CONFIG_PGTABLE_LEVELS >= 4 */
#endif /* CONFIG_PGTABLE_LEVELS >= 3 */

	.pte_val = PTE_IDENT,
	.pgd_val = PTE_IDENT,

	.make_pte = PTE_IDENT,
	.make_pgd = PTE_IDENT,

	.dup_mmap = paravirt_nop,
	.exit_mmap = paravirt_nop,
	.activate_mm = paravirt_nop,

	.lazy_mode = {
		.enter = paravirt_nop,
		.leave = paravirt_nop,
		.flush = paravirt_nop,
	},

	.set_fixmap = native_set_fixmap,
};

EXPORT_SYMBOL_GPL(pv_time_ops);
EXPORT_SYMBOL    (pv_cpu_ops);
EXPORT_SYMBOL    (pv_mmu_ops);
EXPORT_SYMBOL_GPL(pv_info);
EXPORT_SYMBOL    (pv_irq_ops);<|MERGE_RESOLUTION|>--- conflicted
+++ resolved
@@ -439,16 +439,11 @@
 	.set_p4d = native_set_p4d,
 
 #if CONFIG_PGTABLE_LEVELS >= 5
-<<<<<<< HEAD
-#error FIXME
-#endif /* CONFIG_PGTABLE_LEVELS >= 4 */
-=======
 	.p4d_val = PTE_IDENT,
 	.make_p4d = PTE_IDENT,
 
 	.set_pgd = native_set_pgd,
 #endif /* CONFIG_PGTABLE_LEVELS >= 5 */
->>>>>>> 6dd29b3d
 #endif /* CONFIG_PGTABLE_LEVELS >= 4 */
 #endif /* CONFIG_PGTABLE_LEVELS >= 3 */
 
