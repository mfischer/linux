--- conflicted
+++ resolved
@@ -51,7 +51,6 @@
 #include <asm/apic.h>
 #include <asm/irq_remapping.h>
 #include <asm/mmu_context.h>
-#include <asm/microcode.h>
 #include <asm/nospec-branch.h>
 
 #include "trace.h"
@@ -3267,9 +3266,6 @@
 
 static int vmx_get_msr_feature(struct kvm_msr_entry *msr)
 {
-<<<<<<< HEAD
-	return 1;
-=======
 	switch (msr->index) {
 	case MSR_IA32_VMX_BASIC ... MSR_IA32_VMX_VMFUNC:
 		if (!nested)
@@ -3280,7 +3276,6 @@
 	}
 
 	return 0;
->>>>>>> 4956aa3b
 }
 
 /*
@@ -11026,13 +11021,6 @@
 	/* Note: modifies VM_ENTRY/EXIT_CONTROLS and GUEST/HOST_IA32_EFER */
 	vmx_set_efer(vcpu, vcpu->arch.efer);
 
-<<<<<<< HEAD
-=======
-	if (vmx->nested.dirty_vmcs12) {
-		prepare_vmcs02_full(vcpu, vmcs12, from_vmentry);
-		vmx->nested.dirty_vmcs12 = false;
-	}
-
 	/*
 	 * Guest state is invalid and unrestricted guest is disabled,
 	 * which means L1 attempted VMEntry to L2 with invalid state.
@@ -11041,7 +11029,6 @@
 	if (vmx->emulation_required)
 		return 1;
 
->>>>>>> 4956aa3b
 	/* Shadow page tables on either EPT or shadow page tables. */
 	if (nested_vmx_load_cr3(vcpu, vmcs12->guest_cr3, nested_cpu_has_ept(vmcs12),
 				entry_failure_code))
