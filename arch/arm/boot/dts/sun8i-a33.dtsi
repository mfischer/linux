--- conflicted
+++ resolved
@@ -66,15 +66,6 @@
 			opp-microvolt = <1200000>;
 			clock-latency-ns = <244144>; /* 8 32k periods */
 		};
-<<<<<<< HEAD
-
-		opp@1200000000 {
-			opp-hz = /bits/ 64 <1200000000>;
-			opp-microvolt = <1320000>;
-			clock-latency-ns = <244144>; /* 8 32k periods */
-		};
-=======
->>>>>>> c2a9c7ab
 	};
 
 	cpus {
@@ -84,13 +75,10 @@
 			operating-points-v2 = <&cpu0_opp_table>;
 		};
 
-<<<<<<< HEAD
-=======
 		cpu@1 {
 			operating-points-v2 = <&cpu0_opp_table>;
 		};
 
->>>>>>> c2a9c7ab
 		cpu@2 {
 			compatible = "arm,cortex-a7";
 			device_type = "cpu";
