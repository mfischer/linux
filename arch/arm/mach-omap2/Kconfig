if ARCH_OMAP2PLUS

menu "TI OMAP2/3/4 Specific Features"

config ARCH_OMAP2PLUS_TYPICAL
	bool "Typical OMAP configuration"
	default y
	select AEABI
	select REGULATOR
	select PM_RUNTIME
	select VFP
	select NEON if ARCH_OMAP3 || ARCH_OMAP4 || SOC_OMAP5
	select SERIAL_OMAP
	select SERIAL_OMAP_CONSOLE
	select I2C
	select I2C_OMAP
	select MENELAUS if ARCH_OMAP2
	select TWL4030_CORE if ARCH_OMAP3 || ARCH_OMAP4
	select TWL4030_POWER if ARCH_OMAP3 || ARCH_OMAP4
	select HIGHMEM
	select PINCTRL
	help
	  Compile a kernel suitable for booting most boards

config SOC_HAS_OMAP2_SDRC
	bool "OMAP2 SDRAM Controller support"

config SOC_HAS_REALTIME_COUNTER
	bool "Real time free running counter"

config ARCH_OMAP2
	bool "TI OMAP2"
	depends on ARCH_OMAP2PLUS
	default y
	select CPU_V6
	select MULTI_IRQ_HANDLER
	select SOC_HAS_OMAP2_SDRC

config ARCH_OMAP3
	bool "TI OMAP3"
	depends on ARCH_OMAP2PLUS
	default y
	select CPU_V7
	select USB_ARCH_HAS_EHCI if USB_SUPPORT
	select ARCH_HAS_OPP
	select PM_RUNTIME if CPU_IDLE
	select PM_OPP if PM
	select ARM_CPU_SUSPEND if PM
	select MULTI_IRQ_HANDLER
	select SOC_HAS_OMAP2_SDRC
	select OMAP_INTERCONNECT

config ARCH_OMAP4
	bool "TI OMAP4"
	default y
	depends on ARCH_OMAP2PLUS
	select CACHE_L2X0
	select CPU_V7
	select ARM_GIC
	select HAVE_SMP
	select LOCAL_TIMERS if SMP
	select PL310_ERRATA_588369
	select PL310_ERRATA_727915
	select ARM_ERRATA_720789
	select ARCH_HAS_OPP
	select PM_RUNTIME if CPU_IDLE
	select PM_OPP if PM
	select USB_ARCH_HAS_EHCI if USB_SUPPORT
	select ARM_CPU_SUSPEND if PM
<<<<<<< HEAD
	select ARCH_NEEDS_CPU_IDLE_COUPLED
=======
	select ARCH_NEEDS_CPU_IDLE_COUPLED if SMP
	select OMAP_INTERCONNECT
>>>>>>> 4a8e43fe

config SOC_OMAP5
	bool "TI OMAP5"
	select CPU_V7
	select ARM_GIC
	select HAVE_SMP
	select ARM_CPU_SUSPEND if PM
	select SOC_HAS_REALTIME_COUNTER
	select ARM_ARCH_TIMER

comment "OMAP Core Type"
	depends on ARCH_OMAP2

config SOC_OMAP2420
	bool "OMAP2420 support"
	depends on ARCH_OMAP2
	default y
	select OMAP_DM_TIMER
	select SOC_HAS_OMAP2_SDRC

config SOC_OMAP2430
	bool "OMAP2430 support"
	depends on ARCH_OMAP2
	default y
	select SOC_HAS_OMAP2_SDRC

config SOC_OMAP3430
	bool "OMAP3430 support"
	depends on ARCH_OMAP3
	default y
	select SOC_HAS_OMAP2_SDRC

config SOC_TI81XX
	bool "TI81XX support"
	depends on ARCH_OMAP3
	default y

config SOC_AM33XX
	bool "AM33XX support"
	default y
	select CPU_V7
	select ARM_CPU_SUSPEND if PM
	select MULTI_IRQ_HANDLER

config OMAP_PACKAGE_ZAF
       bool

config OMAP_PACKAGE_ZAC
       bool

config OMAP_PACKAGE_CBC
       bool

config OMAP_PACKAGE_CBB
       bool

config OMAP_PACKAGE_CUS
       bool

config OMAP_PACKAGE_CBP
       bool

config OMAP_PACKAGE_CBL
       bool

config OMAP_PACKAGE_CBS
       bool

comment "OMAP Board Type"
	depends on ARCH_OMAP2PLUS

config MACH_OMAP_GENERIC
	bool "Generic OMAP2+ board"
	depends on ARCH_OMAP2PLUS
	default y
	help
	  Support for generic TI OMAP2+ boards using Flattened Device Tree.
	  More information at Documentation/devicetree

config MACH_OMAP2_TUSB6010
	bool
	depends on ARCH_OMAP2 && SOC_OMAP2420
	default y if MACH_NOKIA_N8X0

config MACH_OMAP_H4
	bool "OMAP 2420 H4 board"
	depends on SOC_OMAP2420
	default y
	select OMAP_PACKAGE_ZAF
	select OMAP_DEBUG_DEVICES

config MACH_OMAP_APOLLON
	bool "OMAP 2420 Apollon board"
	depends on SOC_OMAP2420
	default y
	select OMAP_PACKAGE_ZAC

config MACH_OMAP_2430SDP
	bool "OMAP 2430 SDP board"
	depends on SOC_OMAP2430
	default y
	select OMAP_PACKAGE_ZAC

config MACH_OMAP3_BEAGLE
	bool "OMAP3 BEAGLE board"
	depends on ARCH_OMAP3
	default y
	select OMAP_PACKAGE_CBB

config MACH_DEVKIT8000
	bool "DEVKIT8000 board"
	depends on ARCH_OMAP3
	default y
	select OMAP_PACKAGE_CUS

config MACH_OMAP_LDP
	bool "OMAP3 LDP board"
	depends on ARCH_OMAP3
	default y
	select OMAP_PACKAGE_CBB

config MACH_OMAP3530_LV_SOM
	bool "OMAP3 Logic 3530 LV SOM board"
	depends on ARCH_OMAP3
	select OMAP_PACKAGE_CBB
	default y
	help
	 Support for the LogicPD OMAP3530 SOM Development kit
	 for full description please see the products webpage at
	 http://www.logicpd.com/products/development-kits/texas-instruments-zoom%E2%84%A2-omap35x-development-kit

config MACH_OMAP3_TORPEDO
	bool "OMAP3 Logic 35x Torpedo board"
	depends on ARCH_OMAP3
	select OMAP_PACKAGE_CBB
	default y
	help
	 Support for the LogicPD OMAP35x Torpedo Development kit
	 for full description please see the products webpage at
	 http://www.logicpd.com/products/development-kits/zoom-omap35x-torpedo-development-kit

config MACH_OVERO
	bool "Gumstix Overo board"
	depends on ARCH_OMAP3
	default y
	select OMAP_PACKAGE_CBB

config MACH_OMAP3EVM
	bool "OMAP 3530 EVM board"
	depends on ARCH_OMAP3
	default y
	select OMAP_PACKAGE_CBB

config MACH_OMAP3517EVM
	bool "OMAP3517/ AM3517 EVM board"
	depends on ARCH_OMAP3
	default y
	select OMAP_PACKAGE_CBB

config MACH_CRANEBOARD
	bool "AM3517/05 CRANE board"
	depends on ARCH_OMAP3
	select OMAP_PACKAGE_CBB

config MACH_OMAP3_PANDORA
	bool "OMAP3 Pandora"
	depends on ARCH_OMAP3
	default y
	select OMAP_PACKAGE_CBB
	select REGULATOR_FIXED_VOLTAGE if REGULATOR

config MACH_TOUCHBOOK
	bool "OMAP3 Touch Book"
	depends on ARCH_OMAP3
	default y
	select OMAP_PACKAGE_CBB

config MACH_OMAP_3430SDP
	bool "OMAP 3430 SDP board"
	depends on ARCH_OMAP3
	default y
	select OMAP_PACKAGE_CBB

config MACH_NOKIA_N800
       bool

config MACH_NOKIA_N810
       bool

config MACH_NOKIA_N810_WIMAX
       bool

config MACH_NOKIA_N8X0
	bool "Nokia N800/N810"
	depends on SOC_OMAP2420
	default y
	select OMAP_PACKAGE_ZAC
	select MACH_NOKIA_N800
	select MACH_NOKIA_N810
	select MACH_NOKIA_N810_WIMAX

config MACH_NOKIA_RM680
	bool "Nokia RM-680/696 board"
	depends on ARCH_OMAP3
	default y
	select OMAP_PACKAGE_CBB
	select MACH_NOKIA_RM696

config MACH_NOKIA_RX51
	bool "Nokia RX-51 board"
	depends on ARCH_OMAP3
	default y
	select OMAP_PACKAGE_CBB

config MACH_OMAP_ZOOM2
	bool "OMAP3 Zoom2 board"
	depends on ARCH_OMAP3
	default y
	select OMAP_PACKAGE_CBB
	select SERIAL_8250
	select SERIAL_CORE_CONSOLE
	select SERIAL_8250_CONSOLE
	select REGULATOR_FIXED_VOLTAGE if REGULATOR

config MACH_OMAP_ZOOM3
	bool "OMAP3630 Zoom3 board"
	depends on ARCH_OMAP3
	default y
	select OMAP_PACKAGE_CBP
	select SERIAL_8250
	select SERIAL_CORE_CONSOLE
	select SERIAL_8250_CONSOLE
	select REGULATOR_FIXED_VOLTAGE if REGULATOR

config MACH_CM_T35
	bool "CompuLab CM-T35/CM-T3730 modules"
	depends on ARCH_OMAP3
	default y
	select MACH_CM_T3730
	select OMAP_PACKAGE_CUS

config MACH_CM_T3517
	bool "CompuLab CM-T3517 module"
	depends on ARCH_OMAP3
	default y
	select OMAP_PACKAGE_CBB

config MACH_CM_T3730
       bool

config MACH_IGEP0020
	bool "IGEP v2 board"
	depends on ARCH_OMAP3
	default y
	select OMAP_PACKAGE_CBB

config MACH_IGEP0030
	bool "IGEP OMAP3 module"
	depends on ARCH_OMAP3
	default y
	select OMAP_PACKAGE_CBB
	select MACH_IGEP0020

config MACH_SBC3530
	bool "OMAP3 SBC STALKER board"
	depends on ARCH_OMAP3
	default y
	select OMAP_PACKAGE_CUS

config MACH_OMAP_3630SDP
	bool "OMAP3630 SDP board"
	depends on ARCH_OMAP3
	default y
	select OMAP_PACKAGE_CBP

config MACH_TI8168EVM
	bool "TI8168 Evaluation Module"
	depends on SOC_TI81XX
	default y

config MACH_TI8148EVM
	bool "TI8148 Evaluation Module"
	depends on SOC_TI81XX
	default y

config MACH_OMAP_4430SDP
	bool "OMAP 4430 SDP board"
	default y
	depends on ARCH_OMAP4
	select OMAP_PACKAGE_CBL
	select OMAP_PACKAGE_CBS
	select REGULATOR_FIXED_VOLTAGE if REGULATOR

config MACH_OMAP4_PANDA
	bool "OMAP4 Panda Board"
	default y
	depends on ARCH_OMAP4
	select OMAP_PACKAGE_CBL
	select OMAP_PACKAGE_CBS
	select REGULATOR_FIXED_VOLTAGE if REGULATOR

config OMAP3_EMU
	bool "OMAP3 debugging peripherals"
	depends on ARCH_OMAP3
	select ARM_AMBA
	select OC_ETM
	help
	  Say Y here to enable debugging hardware of omap3

config OMAP3_SDRC_AC_TIMING
	bool "Enable SDRC AC timing register changes"
	depends on ARCH_OMAP3
	default n
	help
	  If you know that none of your system initiators will attempt to
	  access SDRAM during CORE DVFS, select Y here.  This should boost
	  SDRAM performance at lower CORE OPPs.  There are relatively few
	  users who will wish to say yes at this point - almost everyone will
	  wish to say no.  Selecting yes without understanding what is
	  going on could result in system crashes;

config OMAP4_ERRATA_I688
	bool "OMAP4 errata: Async Bridge Corruption"
	depends on ARCH_OMAP4
	select ARCH_HAS_BARRIERS
	help
	  If a data is stalled inside asynchronous bridge because of back
	  pressure, it may be accepted multiple times, creating pointer
	  misalignment that will corrupt next transfers on that data path
	  until next reset of the system (No recovery procedure once the
	  issue is hit, the path remains consistently broken). Async bridge
	  can be found on path between MPU to EMIF and MPU to L3 interconnect.
	  This situation can happen only when the idle is initiated by a
	  Master Request Disconnection (which is trigged by software when
	  executing WFI on CPU).
	  The work-around for this errata needs all the initiators connected
	  through async bridge must ensure that data path is properly drained
	  before issuing WFI. This condition will be met if one Strongly ordered
	  access is performed to the target right before executing the WFI.
	  In MPU case, L3 T2ASYNC FIFO and DDR T2ASYNC FIFO needs to be drained.
	  IO barrier ensure that there is no synchronisation loss on initiators
	  operating on both interconnect port simultaneously.
endmenu

endif<|MERGE_RESOLUTION|>--- conflicted
+++ resolved
@@ -67,12 +67,8 @@
 	select PM_OPP if PM
 	select USB_ARCH_HAS_EHCI if USB_SUPPORT
 	select ARM_CPU_SUSPEND if PM
-<<<<<<< HEAD
-	select ARCH_NEEDS_CPU_IDLE_COUPLED
-=======
 	select ARCH_NEEDS_CPU_IDLE_COUPLED if SMP
 	select OMAP_INTERCONNECT
->>>>>>> 4a8e43fe
 
 config SOC_OMAP5
 	bool "TI OMAP5"
