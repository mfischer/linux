/*
 * Asynchronous refcounty things
 *
 * Copyright 2010, 2011 Kent Overstreet <kent.overstreet@gmail.com>
 * Copyright 2012 Google, Inc.
 */

#include <linux/debugfs.h>
#include <linux/module.h>
#include <linux/seq_file.h>

#include "closure.h"

static inline void closure_put_after_sub(struct closure *cl, int flags)
{
	int r = flags & CLOSURE_REMAINING_MASK;

	BUG_ON(flags & CLOSURE_GUARD_MASK);
	BUG_ON(!r && (flags & ~CLOSURE_DESTRUCTOR));

	/* Must deliver precisely one wakeup */
	if (r == 1 && (flags & CLOSURE_SLEEPING))
		wake_up_process(cl->task);

	if (!r) {
		if (cl->fn && !(flags & CLOSURE_DESTRUCTOR)) {
			atomic_set(&cl->remaining,
				   CLOSURE_REMAINING_INITIALIZER);
			closure_queue(cl);
		} else {
			struct closure *parent = cl->parent;
			closure_fn *destructor = cl->fn;

			closure_debug_destroy(cl);

			if (destructor)
				destructor(cl);

			if (parent)
				closure_put(parent);
		}
	}
}

/* For clearing flags with the same atomic op as a put */
void closure_sub(struct closure *cl, int v)
{
	closure_put_after_sub(cl, atomic_sub_return(v, &cl->remaining));
}
EXPORT_SYMBOL(closure_sub);

/**
 * closure_put - decrement a closure's refcount
 */
void closure_put(struct closure *cl)
{
	closure_put_after_sub(cl, atomic_dec_return(&cl->remaining));
}
EXPORT_SYMBOL(closure_put);

/**
 * closure_wake_up - wake up all closures on a wait list, without memory barrier
 */
void __closure_wake_up(struct closure_waitlist *wait_list)
{
	struct llist_node *list;
	struct closure *cl, *t;
	struct llist_node *reverse = NULL;

	list = llist_del_all(&wait_list->list);

	/* We first reverse the list to preserve FIFO ordering and fairness */
	reverse = llist_reverse_order(list);

	/* Then do the wakeups */
<<<<<<< HEAD
	llist_for_each_entry(cl, reverse, list) {
=======
	llist_for_each_entry_safe(cl, t, reverse, list) {
>>>>>>> 287b8e11
		closure_set_waiting(cl, 0);
		closure_sub(cl, CLOSURE_WAITING + 1);
	}
}
EXPORT_SYMBOL(__closure_wake_up);

/**
 * closure_wait - add a closure to a waitlist
 *
 * @waitlist will own a ref on @cl, which will be released when
 * closure_wake_up() is called on @waitlist.
 *
 */
bool closure_wait(struct closure_waitlist *waitlist, struct closure *cl)
{
	if (atomic_read(&cl->remaining) & CLOSURE_WAITING)
		return false;

	closure_set_waiting(cl, _RET_IP_);
	atomic_add(CLOSURE_WAITING + 1, &cl->remaining);
	llist_add(&cl->list, &waitlist->list);

	return true;
}
EXPORT_SYMBOL(closure_wait);

/**
 * closure_sync - sleep until a closure has nothing left to wait on
 *
 * Sleeps until the refcount hits 1 - the thread that's running the closure owns
 * the last refcount.
 */
void closure_sync(struct closure *cl)
{
	while (1) {
		__closure_start_sleep(cl);
		closure_set_ret_ip(cl);

		if ((atomic_read(&cl->remaining) &
		     CLOSURE_REMAINING_MASK) == 1)
			break;

		schedule();
	}

	__closure_end_sleep(cl);
}
EXPORT_SYMBOL(closure_sync);

#ifdef CONFIG_BCACHE_CLOSURES_DEBUG

static LIST_HEAD(closure_list);
static DEFINE_SPINLOCK(closure_list_lock);

void closure_debug_create(struct closure *cl)
{
	unsigned long flags;

	BUG_ON(cl->magic == CLOSURE_MAGIC_ALIVE);
	cl->magic = CLOSURE_MAGIC_ALIVE;

	spin_lock_irqsave(&closure_list_lock, flags);
	list_add(&cl->all, &closure_list);
	spin_unlock_irqrestore(&closure_list_lock, flags);
}
EXPORT_SYMBOL(closure_debug_create);

void closure_debug_destroy(struct closure *cl)
{
	unsigned long flags;

	BUG_ON(cl->magic != CLOSURE_MAGIC_ALIVE);
	cl->magic = CLOSURE_MAGIC_DEAD;

	spin_lock_irqsave(&closure_list_lock, flags);
	list_del(&cl->all);
	spin_unlock_irqrestore(&closure_list_lock, flags);
}
EXPORT_SYMBOL(closure_debug_destroy);

static struct dentry *debug;

static int debug_seq_show(struct seq_file *f, void *data)
{
	struct closure *cl;
	spin_lock_irq(&closure_list_lock);

	list_for_each_entry(cl, &closure_list, all) {
		int r = atomic_read(&cl->remaining);

		seq_printf(f, "%p: %pF -> %pf p %p r %i ",
			   cl, (void *) cl->ip, cl->fn, cl->parent,
			   r & CLOSURE_REMAINING_MASK);

		seq_printf(f, "%s%s%s%s\n",
			   test_bit(WORK_STRUCT_PENDING_BIT,
				    work_data_bits(&cl->work)) ? "Q" : "",
			   r & CLOSURE_RUNNING	? "R" : "",
			   r & CLOSURE_STACK	? "S" : "",
			   r & CLOSURE_SLEEPING	? "Sl" : "");

		if (r & CLOSURE_WAITING)
			seq_printf(f, " W %pF\n",
				   (void *) cl->waiting_on);

		seq_printf(f, "\n");
	}

	spin_unlock_irq(&closure_list_lock);
	return 0;
}

static int debug_seq_open(struct inode *inode, struct file *file)
{
	return single_open(file, debug_seq_show, NULL);
}

static const struct file_operations debug_ops = {
	.owner		= THIS_MODULE,
	.open		= debug_seq_open,
	.read		= seq_read,
	.release	= single_release
};

void __init closure_debug_init(void)
{
	debug = debugfs_create_file("closures", 0400, NULL, NULL, &debug_ops);
}

#endif

MODULE_AUTHOR("Kent Overstreet <koverstreet@google.com>");
MODULE_LICENSE("GPL");<|MERGE_RESOLUTION|>--- conflicted
+++ resolved
@@ -73,11 +73,7 @@
 	reverse = llist_reverse_order(list);
 
 	/* Then do the wakeups */
-<<<<<<< HEAD
-	llist_for_each_entry(cl, reverse, list) {
-=======
 	llist_for_each_entry_safe(cl, t, reverse, list) {
->>>>>>> 287b8e11
 		closure_set_waiting(cl, 0);
 		closure_sub(cl, CLOSURE_WAITING + 1);
 	}
