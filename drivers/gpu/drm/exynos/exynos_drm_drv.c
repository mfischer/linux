/*
 * Copyright (c) 2011 Samsung Electronics Co., Ltd.
 * Authors:
 *	Inki Dae <inki.dae@samsung.com>
 *	Joonyoung Shim <jy0922.shim@samsung.com>
 *	Seung-Woo Kim <sw0312.kim@samsung.com>
 *
 * This program is free software; you can redistribute  it and/or modify it
 * under  the terms of  the GNU General  Public License as published by the
 * Free Software Foundation;  either version 2 of the  License, or (at your
 * option) any later version.
 */

#include <linux/pm_runtime.h>
#include <drm/drmP.h>
#include <drm/drm_atomic.h>
#include <drm/drm_atomic_helper.h>
#include <drm/drm_crtc_helper.h>

#include <linux/component.h>

#include <drm/exynos_drm.h>

#include "exynos_drm_drv.h"
#include "exynos_drm_fbdev.h"
#include "exynos_drm_fb.h"
#include "exynos_drm_gem.h"
#include "exynos_drm_plane.h"
#include "exynos_drm_vidi.h"
#include "exynos_drm_g2d.h"
#include "exynos_drm_ipp.h"
#include "exynos_drm_iommu.h"

#define DRIVER_NAME	"exynos"
#define DRIVER_DESC	"Samsung SoC DRM"
#define DRIVER_DATE	"20110530"
#define DRIVER_MAJOR	1
#define DRIVER_MINOR	0

static struct device *exynos_drm_get_dma_device(void);

int exynos_atomic_check(struct drm_device *dev,
			struct drm_atomic_state *state)
{
	int ret;

	ret = drm_atomic_helper_check_modeset(dev, state);
	if (ret)
		return ret;

	ret = drm_atomic_normalize_zpos(dev, state);
	if (ret)
		return ret;

	ret = drm_atomic_helper_check_planes(dev, state);
	if (ret)
		return ret;

	return ret;
}

static int exynos_drm_open(struct drm_device *dev, struct drm_file *file)
{
	struct drm_exynos_file_private *file_priv;
	int ret;

	file_priv = kzalloc(sizeof(*file_priv), GFP_KERNEL);
	if (!file_priv)
		return -ENOMEM;

	file->driver_priv = file_priv;

	ret = exynos_drm_subdrv_open(dev, file);
	if (ret)
		goto err_file_priv_free;

	return ret;

err_file_priv_free:
	kfree(file_priv);
	file->driver_priv = NULL;
	return ret;
}

static void exynos_drm_postclose(struct drm_device *dev, struct drm_file *file)
{
	exynos_drm_subdrv_close(dev, file);
	kfree(file->driver_priv);
	file->driver_priv = NULL;
}

static void exynos_drm_lastclose(struct drm_device *dev)
{
	exynos_drm_fbdev_restore_mode(dev);
}

static const struct vm_operations_struct exynos_drm_gem_vm_ops = {
	.fault = exynos_drm_gem_fault,
	.open = drm_gem_vm_open,
	.close = drm_gem_vm_close,
};

static const struct drm_ioctl_desc exynos_ioctls[] = {
	DRM_IOCTL_DEF_DRV(EXYNOS_GEM_CREATE, exynos_drm_gem_create_ioctl,
			DRM_AUTH | DRM_RENDER_ALLOW),
	DRM_IOCTL_DEF_DRV(EXYNOS_GEM_MAP, exynos_drm_gem_map_ioctl,
			DRM_AUTH | DRM_RENDER_ALLOW),
	DRM_IOCTL_DEF_DRV(EXYNOS_GEM_GET, exynos_drm_gem_get_ioctl,
			DRM_RENDER_ALLOW),
	DRM_IOCTL_DEF_DRV(EXYNOS_VIDI_CONNECTION, vidi_connection_ioctl,
			DRM_AUTH),
	DRM_IOCTL_DEF_DRV(EXYNOS_G2D_GET_VER, exynos_g2d_get_ver_ioctl,
			DRM_AUTH | DRM_RENDER_ALLOW),
	DRM_IOCTL_DEF_DRV(EXYNOS_G2D_SET_CMDLIST, exynos_g2d_set_cmdlist_ioctl,
			DRM_AUTH | DRM_RENDER_ALLOW),
	DRM_IOCTL_DEF_DRV(EXYNOS_G2D_EXEC, exynos_g2d_exec_ioctl,
			DRM_AUTH | DRM_RENDER_ALLOW),
	DRM_IOCTL_DEF_DRV(EXYNOS_IPP_GET_PROPERTY, exynos_drm_ipp_get_property,
			DRM_AUTH | DRM_RENDER_ALLOW),
	DRM_IOCTL_DEF_DRV(EXYNOS_IPP_SET_PROPERTY, exynos_drm_ipp_set_property,
			DRM_AUTH | DRM_RENDER_ALLOW),
	DRM_IOCTL_DEF_DRV(EXYNOS_IPP_QUEUE_BUF, exynos_drm_ipp_queue_buf,
			DRM_AUTH | DRM_RENDER_ALLOW),
	DRM_IOCTL_DEF_DRV(EXYNOS_IPP_CMD_CTRL, exynos_drm_ipp_cmd_ctrl,
			DRM_AUTH | DRM_RENDER_ALLOW),
};

static const struct file_operations exynos_drm_driver_fops = {
	.owner		= THIS_MODULE,
	.open		= drm_open,
	.mmap		= exynos_drm_gem_mmap,
	.poll		= drm_poll,
	.read		= drm_read,
	.unlocked_ioctl	= drm_ioctl,
	.compat_ioctl = drm_compat_ioctl,
	.release	= drm_release,
};

static struct drm_driver exynos_drm_driver = {
	.driver_features	= DRIVER_MODESET | DRIVER_GEM | DRIVER_PRIME
				  | DRIVER_ATOMIC | DRIVER_RENDER,
	.open			= exynos_drm_open,
	.lastclose		= exynos_drm_lastclose,
	.postclose		= exynos_drm_postclose,
	.gem_free_object_unlocked = exynos_drm_gem_free_object,
	.gem_vm_ops		= &exynos_drm_gem_vm_ops,
	.dumb_create		= exynos_drm_gem_dumb_create,
	.prime_handle_to_fd	= drm_gem_prime_handle_to_fd,
	.prime_fd_to_handle	= drm_gem_prime_fd_to_handle,
	.gem_prime_export	= drm_gem_prime_export,
	.gem_prime_import	= drm_gem_prime_import,
	.gem_prime_get_sg_table	= exynos_drm_gem_prime_get_sg_table,
	.gem_prime_import_sg_table	= exynos_drm_gem_prime_import_sg_table,
	.gem_prime_vmap		= exynos_drm_gem_prime_vmap,
	.gem_prime_vunmap	= exynos_drm_gem_prime_vunmap,
	.gem_prime_mmap		= exynos_drm_gem_prime_mmap,
	.ioctls			= exynos_ioctls,
	.num_ioctls		= ARRAY_SIZE(exynos_ioctls),
	.fops			= &exynos_drm_driver_fops,
	.name	= DRIVER_NAME,
	.desc	= DRIVER_DESC,
	.date	= DRIVER_DATE,
	.major	= DRIVER_MAJOR,
	.minor	= DRIVER_MINOR,
};

#ifdef CONFIG_PM_SLEEP
static int exynos_drm_suspend(struct device *dev)
{
	struct drm_device *drm_dev = dev_get_drvdata(dev);
<<<<<<< HEAD
	struct exynos_drm_private *private = drm_dev->dev_private;
=======
	struct exynos_drm_private *private;
>>>>>>> 9abd04af

	if (pm_runtime_suspended(dev) || !drm_dev)
		return 0;

<<<<<<< HEAD
=======
	private = drm_dev->dev_private;

>>>>>>> 9abd04af
	drm_kms_helper_poll_disable(drm_dev);
	exynos_drm_fbdev_suspend(drm_dev);
	private->suspend_state = drm_atomic_helper_suspend(drm_dev);
	if (IS_ERR(private->suspend_state)) {
		exynos_drm_fbdev_resume(drm_dev);
		drm_kms_helper_poll_enable(drm_dev);
		return PTR_ERR(private->suspend_state);
	}

	return 0;
}

static int exynos_drm_resume(struct device *dev)
{
	struct drm_device *drm_dev = dev_get_drvdata(dev);
<<<<<<< HEAD
	struct exynos_drm_private *private = drm_dev->dev_private;
=======
	struct exynos_drm_private *private;
>>>>>>> 9abd04af

	if (pm_runtime_suspended(dev) || !drm_dev)
		return 0;

<<<<<<< HEAD
=======
	private = drm_dev->dev_private;
>>>>>>> 9abd04af
	drm_atomic_helper_resume(drm_dev, private->suspend_state);
	exynos_drm_fbdev_resume(drm_dev);
	drm_kms_helper_poll_enable(drm_dev);

	return 0;
}
#endif

static const struct dev_pm_ops exynos_drm_pm_ops = {
	SET_SYSTEM_SLEEP_PM_OPS(exynos_drm_suspend, exynos_drm_resume)
};

/* forward declaration */
static struct platform_driver exynos_drm_platform_driver;

struct exynos_drm_driver_info {
	struct platform_driver *driver;
	unsigned int flags;
};

#define DRM_COMPONENT_DRIVER	BIT(0)	/* supports component framework */
#define DRM_VIRTUAL_DEVICE	BIT(1)	/* create virtual platform device */
#define DRM_DMA_DEVICE		BIT(2)	/* can be used for dma allocations */

#define DRV_PTR(drv, cond) (IS_ENABLED(cond) ? &drv : NULL)

/*
 * Connector drivers should not be placed before associated crtc drivers,
 * because connector requires pipe number of its crtc during initialization.
 */
static struct exynos_drm_driver_info exynos_drm_drivers[] = {
	{
		DRV_PTR(fimd_driver, CONFIG_DRM_EXYNOS_FIMD),
		DRM_COMPONENT_DRIVER | DRM_DMA_DEVICE
	}, {
		DRV_PTR(exynos5433_decon_driver, CONFIG_DRM_EXYNOS5433_DECON),
		DRM_COMPONENT_DRIVER | DRM_DMA_DEVICE
	}, {
		DRV_PTR(decon_driver, CONFIG_DRM_EXYNOS7_DECON),
		DRM_COMPONENT_DRIVER | DRM_DMA_DEVICE
	}, {
		DRV_PTR(mixer_driver, CONFIG_DRM_EXYNOS_MIXER),
		DRM_COMPONENT_DRIVER | DRM_DMA_DEVICE
	}, {
		DRV_PTR(mic_driver, CONFIG_DRM_EXYNOS_MIC),
		DRM_COMPONENT_DRIVER
	}, {
		DRV_PTR(dp_driver, CONFIG_DRM_EXYNOS_DP),
		DRM_COMPONENT_DRIVER
	}, {
		DRV_PTR(dsi_driver, CONFIG_DRM_EXYNOS_DSI),
		DRM_COMPONENT_DRIVER
	}, {
		DRV_PTR(hdmi_driver, CONFIG_DRM_EXYNOS_HDMI),
		DRM_COMPONENT_DRIVER
	}, {
		DRV_PTR(vidi_driver, CONFIG_DRM_EXYNOS_VIDI),
		DRM_COMPONENT_DRIVER | DRM_VIRTUAL_DEVICE
	}, {
		DRV_PTR(g2d_driver, CONFIG_DRM_EXYNOS_G2D),
	}, {
		DRV_PTR(fimc_driver, CONFIG_DRM_EXYNOS_FIMC),
	}, {
		DRV_PTR(rotator_driver, CONFIG_DRM_EXYNOS_ROTATOR),
	}, {
		DRV_PTR(gsc_driver, CONFIG_DRM_EXYNOS_GSC),
	}, {
		DRV_PTR(ipp_driver, CONFIG_DRM_EXYNOS_IPP),
		DRM_VIRTUAL_DEVICE
	}, {
		&exynos_drm_platform_driver,
		DRM_VIRTUAL_DEVICE
	}
};

static int compare_dev(struct device *dev, void *data)
{
	return dev == (struct device *)data;
}

static struct component_match *exynos_drm_match_add(struct device *dev)
{
	struct component_match *match = NULL;
	int i;

	for (i = 0; i < ARRAY_SIZE(exynos_drm_drivers); ++i) {
		struct exynos_drm_driver_info *info = &exynos_drm_drivers[i];
		struct device *p = NULL, *d;

		if (!info->driver || !(info->flags & DRM_COMPONENT_DRIVER))
			continue;

		while ((d = bus_find_device(&platform_bus_type, p,
					    &info->driver->driver,
					    (void *)platform_bus_type.match))) {
			put_device(p);
			component_match_add(dev, &match, compare_dev, d);
			p = d;
		}
		put_device(p);
	}

	return match ?: ERR_PTR(-ENODEV);
}

static int exynos_drm_bind(struct device *dev)
{
	struct exynos_drm_private *private;
	struct drm_encoder *encoder;
	struct drm_device *drm;
	unsigned int clone_mask;
	int cnt, ret;

	drm = drm_dev_alloc(&exynos_drm_driver, dev);
	if (IS_ERR(drm))
		return PTR_ERR(drm);

	private = kzalloc(sizeof(struct exynos_drm_private), GFP_KERNEL);
	if (!private) {
		ret = -ENOMEM;
		goto err_free_drm;
	}

	init_waitqueue_head(&private->wait);
	spin_lock_init(&private->lock);

	dev_set_drvdata(dev, drm);
	drm->dev_private = (void *)private;

	/* the first real CRTC device is used for all dma mapping operations */
	private->dma_dev = exynos_drm_get_dma_device();
	if (!private->dma_dev) {
		DRM_ERROR("no device found for DMA mapping operations.\n");
		ret = -ENODEV;
		goto err_free_private;
	}
	DRM_INFO("Exynos DRM: using %s device for DMA mapping operations\n",
		 dev_name(private->dma_dev));

	/* create common IOMMU mapping for all devices attached to Exynos DRM */
	ret = drm_create_iommu_mapping(drm);
	if (ret < 0) {
		DRM_ERROR("failed to create iommu mapping.\n");
		goto err_free_private;
	}

	drm_mode_config_init(drm);

	exynos_drm_mode_config_init(drm);

	/* setup possible_clones. */
	cnt = 0;
	clone_mask = 0;
	list_for_each_entry(encoder, &drm->mode_config.encoder_list, head)
		clone_mask |= (1 << (cnt++));

	list_for_each_entry(encoder, &drm->mode_config.encoder_list, head)
		encoder->possible_clones = clone_mask;

	/* Try to bind all sub drivers. */
	ret = component_bind_all(drm->dev, drm);
	if (ret)
		goto err_mode_config_cleanup;

	ret = drm_vblank_init(drm, drm->mode_config.num_crtc);
	if (ret)
		goto err_unbind_all;

	/* Probe non kms sub drivers and virtual display driver. */
	ret = exynos_drm_device_subdrv_probe(drm);
	if (ret)
		goto err_unbind_all;

	drm_mode_config_reset(drm);

	/*
	 * enable drm irq mode.
	 * - with irq_enabled = true, we can use the vblank feature.
	 *
	 * P.S. note that we wouldn't use drm irq handler but
	 *	just specific driver own one instead because
	 *	drm framework supports only one irq handler.
	 */
	drm->irq_enabled = true;

	/* init kms poll for handling hpd */
	drm_kms_helper_poll_init(drm);

	ret = exynos_drm_fbdev_init(drm);
	if (ret)
		goto err_cleanup_poll;

	/* register the DRM device */
	ret = drm_dev_register(drm, 0);
	if (ret < 0)
		goto err_cleanup_fbdev;

	return 0;

err_cleanup_fbdev:
	exynos_drm_fbdev_fini(drm);
err_cleanup_poll:
	drm_kms_helper_poll_fini(drm);
	exynos_drm_device_subdrv_remove(drm);
err_unbind_all:
	component_unbind_all(drm->dev, drm);
err_mode_config_cleanup:
	drm_mode_config_cleanup(drm);
	drm_release_iommu_mapping(drm);
err_free_private:
	kfree(private);
err_free_drm:
	drm_dev_unref(drm);

	return ret;
}

static void exynos_drm_unbind(struct device *dev)
{
	struct drm_device *drm = dev_get_drvdata(dev);

	drm_dev_unregister(drm);

	exynos_drm_device_subdrv_remove(drm);

	exynos_drm_fbdev_fini(drm);
	drm_kms_helper_poll_fini(drm);

	component_unbind_all(drm->dev, drm);
	drm_mode_config_cleanup(drm);
	drm_release_iommu_mapping(drm);

	kfree(drm->dev_private);
	drm->dev_private = NULL;
	dev_set_drvdata(dev, NULL);

	drm_dev_unref(drm);
}

static const struct component_master_ops exynos_drm_ops = {
	.bind		= exynos_drm_bind,
	.unbind		= exynos_drm_unbind,
};

static int exynos_drm_platform_probe(struct platform_device *pdev)
{
	struct component_match *match;

	pdev->dev.coherent_dma_mask = DMA_BIT_MASK(32);

	match = exynos_drm_match_add(&pdev->dev);
	if (IS_ERR(match))
		return PTR_ERR(match);

	return component_master_add_with_match(&pdev->dev, &exynos_drm_ops,
					       match);
}

static int exynos_drm_platform_remove(struct platform_device *pdev)
{
	component_master_del(&pdev->dev, &exynos_drm_ops);
	return 0;
}

static struct platform_driver exynos_drm_platform_driver = {
	.probe	= exynos_drm_platform_probe,
	.remove	= exynos_drm_platform_remove,
	.driver	= {
		.name	= "exynos-drm",
		.pm	= &exynos_drm_pm_ops,
	},
};

static struct device *exynos_drm_get_dma_device(void)
{
	int i;

	for (i = 0; i < ARRAY_SIZE(exynos_drm_drivers); ++i) {
		struct exynos_drm_driver_info *info = &exynos_drm_drivers[i];
		struct device *dev;

		if (!info->driver || !(info->flags & DRM_DMA_DEVICE))
			continue;

		while ((dev = bus_find_device(&platform_bus_type, NULL,
					    &info->driver->driver,
					    (void *)platform_bus_type.match))) {
			put_device(dev);
			return dev;
		}
	}
	return NULL;
}

static void exynos_drm_unregister_devices(void)
{
	int i;

	for (i = ARRAY_SIZE(exynos_drm_drivers) - 1; i >= 0; --i) {
		struct exynos_drm_driver_info *info = &exynos_drm_drivers[i];
		struct device *dev;

		if (!info->driver || !(info->flags & DRM_VIRTUAL_DEVICE))
			continue;

		while ((dev = bus_find_device(&platform_bus_type, NULL,
					    &info->driver->driver,
					    (void *)platform_bus_type.match))) {
			put_device(dev);
			platform_device_unregister(to_platform_device(dev));
		}
	}
}

static int exynos_drm_register_devices(void)
{
	struct platform_device *pdev;
	int i;

	for (i = 0; i < ARRAY_SIZE(exynos_drm_drivers); ++i) {
		struct exynos_drm_driver_info *info = &exynos_drm_drivers[i];

		if (!info->driver || !(info->flags & DRM_VIRTUAL_DEVICE))
			continue;

		pdev = platform_device_register_simple(
					info->driver->driver.name, -1, NULL, 0);
		if (IS_ERR(pdev))
			goto fail;
	}

	return 0;
fail:
	exynos_drm_unregister_devices();
	return PTR_ERR(pdev);
}

static void exynos_drm_unregister_drivers(void)
{
	int i;

	for (i = ARRAY_SIZE(exynos_drm_drivers) - 1; i >= 0; --i) {
		struct exynos_drm_driver_info *info = &exynos_drm_drivers[i];

		if (!info->driver)
			continue;

		platform_driver_unregister(info->driver);
	}
}

static int exynos_drm_register_drivers(void)
{
	int i, ret;

	for (i = 0; i < ARRAY_SIZE(exynos_drm_drivers); ++i) {
		struct exynos_drm_driver_info *info = &exynos_drm_drivers[i];

		if (!info->driver)
			continue;

		ret = platform_driver_register(info->driver);
		if (ret)
			goto fail;
	}
	return 0;
fail:
	exynos_drm_unregister_drivers();
	return ret;
}

static int exynos_drm_init(void)
{
	int ret;

	ret = exynos_drm_register_devices();
	if (ret)
		return ret;

	ret = exynos_drm_register_drivers();
	if (ret)
		goto err_unregister_pdevs;

	return 0;

err_unregister_pdevs:
	exynos_drm_unregister_devices();

	return ret;
}

static void exynos_drm_exit(void)
{
	exynos_drm_unregister_drivers();
	exynos_drm_unregister_devices();
}

module_init(exynos_drm_init);
module_exit(exynos_drm_exit);

MODULE_AUTHOR("Inki Dae <inki.dae@samsung.com>");
MODULE_AUTHOR("Joonyoung Shim <jy0922.shim@samsung.com>");
MODULE_AUTHOR("Seung-Woo Kim <sw0312.kim@samsung.com>");
MODULE_DESCRIPTION("Samsung SoC DRM Driver");
MODULE_LICENSE("GPL");<|MERGE_RESOLUTION|>--- conflicted
+++ resolved
@@ -168,20 +168,13 @@
 static int exynos_drm_suspend(struct device *dev)
 {
 	struct drm_device *drm_dev = dev_get_drvdata(dev);
-<<<<<<< HEAD
-	struct exynos_drm_private *private = drm_dev->dev_private;
-=======
 	struct exynos_drm_private *private;
->>>>>>> 9abd04af
 
 	if (pm_runtime_suspended(dev) || !drm_dev)
 		return 0;
 
-<<<<<<< HEAD
-=======
 	private = drm_dev->dev_private;
 
->>>>>>> 9abd04af
 	drm_kms_helper_poll_disable(drm_dev);
 	exynos_drm_fbdev_suspend(drm_dev);
 	private->suspend_state = drm_atomic_helper_suspend(drm_dev);
@@ -197,19 +190,12 @@
 static int exynos_drm_resume(struct device *dev)
 {
 	struct drm_device *drm_dev = dev_get_drvdata(dev);
-<<<<<<< HEAD
-	struct exynos_drm_private *private = drm_dev->dev_private;
-=======
 	struct exynos_drm_private *private;
->>>>>>> 9abd04af
 
 	if (pm_runtime_suspended(dev) || !drm_dev)
 		return 0;
 
-<<<<<<< HEAD
-=======
 	private = drm_dev->dev_private;
->>>>>>> 9abd04af
 	drm_atomic_helper_resume(drm_dev, private->suspend_state);
 	exynos_drm_fbdev_resume(drm_dev);
 	drm_kms_helper_poll_enable(drm_dev);
