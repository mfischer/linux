--- conflicted
+++ resolved
@@ -174,102 +174,7 @@
 }
 EXPORT_SYMBOL(rproc_da_to_va);
 
-<<<<<<< HEAD
-/**
- * rproc_load_segments() - load firmware segments to memory
- * @rproc: remote processor which will be booted using these fw segments
- * @elf_data: the content of the ELF firmware image
- * @len: firmware size (in bytes)
- *
- * This function loads the firmware segments to memory, where the remote
- * processor expects them.
- *
- * Some remote processors will expect their code and data to be placed
- * in specific device addresses, and can't have them dynamically assigned.
- *
- * We currently support only those kind of remote processors, and expect
- * the program header's paddr member to contain those addresses. We then go
- * through the physically contiguous "carveout" memory regions which we
- * allocated (and mapped) earlier on behalf of the remote processor,
- * and "translate" device address to kernel addresses, so we can copy the
- * segments where they are expected.
- *
- * Currently we only support remote processors that required carveout
- * allocations and got them mapped onto their iommus. Some processors
- * might be different: they might not have iommus, and would prefer to
- * directly allocate memory for every segment/resource. This is not yet
- * supported, though.
- */
-static int
-rproc_load_segments(struct rproc *rproc, const u8 *elf_data, size_t len)
-{
-	struct device *dev = rproc->dev;
-	struct elf32_hdr *ehdr;
-	struct elf32_phdr *phdr;
-	int i, ret = 0;
-
-	ehdr = (struct elf32_hdr *)elf_data;
-	phdr = (struct elf32_phdr *)(elf_data + ehdr->e_phoff);
-
-	/* go through the available ELF segments */
-	for (i = 0; i < ehdr->e_phnum; i++, phdr++) {
-		u32 da = phdr->p_paddr;
-		u32 memsz = phdr->p_memsz;
-		u32 filesz = phdr->p_filesz;
-		u32 offset = phdr->p_offset;
-		void *ptr;
-
-		if (phdr->p_type != PT_LOAD)
-			continue;
-
-		dev_dbg(dev, "phdr: type %d da 0x%x memsz 0x%x filesz 0x%x\n",
-					phdr->p_type, da, memsz, filesz);
-
-		if (filesz > memsz) {
-			dev_err(dev, "bad phdr filesz 0x%x memsz 0x%x\n",
-							filesz, memsz);
-			ret = -EINVAL;
-			break;
-		}
-
-		if (offset + filesz > len) {
-			dev_err(dev, "truncated fw: need 0x%x avail 0x%zx\n",
-					offset + filesz, len);
-			ret = -EINVAL;
-			break;
-		}
-
-		/* grab the kernel address for this device address */
-		ptr = rproc_da_to_va(rproc, da, memsz);
-		if (!ptr) {
-			dev_err(dev, "bad phdr da 0x%x mem 0x%x\n", da, memsz);
-			ret = -EINVAL;
-			break;
-		}
-
-		/* put the segment where the remote processor expects it */
-		if (phdr->p_filesz)
-			memcpy(ptr, elf_data + phdr->p_offset, filesz);
-
-		/*
-		 * Zero out remaining memory for this segment.
-		 *
-		 * This isn't strictly required since dma_alloc_coherent already
-		 * did this for us. albeit harmless, we may consider removing
-		 * this.
-		 */
-		if (memsz > filesz)
-			memset(ptr + filesz, 0, memsz - filesz);
-	}
-
-	return ret;
-}
-
-static int
-__rproc_handle_vring(struct rproc_vdev *rvdev, struct fw_rsc_vdev *rsc, int i)
-=======
 int rproc_alloc_vring(struct rproc_vdev *rvdev, int i)
->>>>>>> 6bb697b6
 {
 	struct rproc *rproc = rvdev->rproc;
 	struct device *dev = &rproc->dev;
@@ -879,13 +784,7 @@
 	if (ret)
 		return ret;
 
-<<<<<<< HEAD
-	ehdr = (struct elf32_hdr *)fw->data;
-
 	dev_info(dev, "Booting fw image %s, size %zd\n", name, fw->size);
-=======
-	dev_info(dev, "Booting fw image %s, size %d\n", name, fw->size);
->>>>>>> 6bb697b6
 
 	/*
 	 * if enabling an IOMMU isn't relevant for this rproc, this is
@@ -900,14 +799,9 @@
 	rproc->bootaddr = rproc_get_boot_addr(rproc, fw);
 
 	/* look for the resource table */
-<<<<<<< HEAD
-	table = rproc_find_rsc_table(rproc, fw->data, fw->size, &tablesz);
+	table = rproc_find_rsc_table(rproc, fw, &tablesz);
 	if (!table) {
 		ret = -EINVAL;
-=======
-	table = rproc_find_rsc_table(rproc, fw, &tablesz);
-	if (!table)
->>>>>>> 6bb697b6
 		goto clean_up;
 	}
 
