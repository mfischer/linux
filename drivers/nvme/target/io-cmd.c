--- conflicted
+++ resolved
@@ -59,12 +59,7 @@
 	sector = le64_to_cpu(req->cmd->rw.slba);
 	sector <<= (req->ns->blksize_shift - 9);
 
-<<<<<<< HEAD
-	nvmet_inline_bio_init(req);
-	bio = &req->inline_bio;
-=======
 	bio_init(bio, req->inline_bvec, ARRAY_SIZE(req->inline_bvec));
->>>>>>> 9abd04af
 	bio_set_dev(bio, req->ns->bdev);
 	bio->bi_iter.bi_sector = sector;
 	bio->bi_private = req;
@@ -98,10 +93,7 @@
 {
 	struct bio *bio = &req->inline_bio;
 
-<<<<<<< HEAD
-=======
 	bio_init(bio, req->inline_bvec, ARRAY_SIZE(req->inline_bvec));
->>>>>>> 9abd04af
 	bio_set_dev(bio, req->ns->bdev);
 	bio->bi_private = req;
 	bio->bi_end_io = nvmet_bio_done;
