--- conflicted
+++ resolved
@@ -214,29 +214,9 @@
 	if (!dfc->power_ops->get_static_power)
 		return 0;
 
-<<<<<<< HEAD
-	opp = dev_pm_opp_find_freq_exact(dev, freq, true);
-	if (PTR_ERR(opp) == -ERANGE)
-		opp = dev_pm_opp_find_freq_exact(dev, freq, false);
-
-	if (IS_ERR(opp)) {
-		dev_err_ratelimited(dev, "Failed to find OPP for frequency %lu: %ld\n",
-				    freq, PTR_ERR(opp));
-		return 0;
-	}
-
-	voltage = dev_pm_opp_get_voltage(opp) / 1000; /* mV */
-	dev_pm_opp_put(opp);
-
-	if (voltage == 0) {
-		dev_err_ratelimited(dev,
-				    "Failed to get voltage for frequency %lu\n",
-				    freq);
-=======
 	voltage = get_voltage(df, freq);
 
 	if (voltage == 0)
->>>>>>> d0d353fb
 		return 0;
 
 	return dfc->power_ops->get_static_power(df, voltage);
