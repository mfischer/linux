/*
 * Copyright © 2006-2009, Intel Corporation.
 *
 * This program is free software; you can redistribute it and/or modify it
 * under the terms and conditions of the GNU General Public License,
 * version 2, as published by the Free Software Foundation.
 *
 * This program is distributed in the hope it will be useful, but WITHOUT
 * ANY WARRANTY; without even the implied warranty of MERCHANTABILITY or
 * FITNESS FOR A PARTICULAR PURPOSE.  See the GNU General Public License for
 * more details.
 *
 * You should have received a copy of the GNU General Public License along with
 * this program; if not, write to the Free Software Foundation, Inc., 59 Temple
 * Place - Suite 330, Boston, MA 02111-1307 USA.
 *
 * Author: Anil S Keshavamurthy <anil.s.keshavamurthy@intel.com>
 */

#include <linux/iova.h>
#include <linux/module.h>
#include <linux/slab.h>
#include <linux/smp.h>
#include <linux/bitops.h>
#include <linux/cpu.h>

/* The anchor node sits above the top of the usable address space */
#define IOVA_ANCHOR	~0UL

static bool iova_rcache_insert(struct iova_domain *iovad,
			       unsigned long pfn,
			       unsigned long size);
static unsigned long iova_rcache_get(struct iova_domain *iovad,
				     unsigned long size,
				     unsigned long limit_pfn);
static void init_iova_rcaches(struct iova_domain *iovad);
static void free_iova_rcaches(struct iova_domain *iovad);
static void fq_destroy_all_entries(struct iova_domain *iovad);
static void fq_flush_timeout(unsigned long data);

void
init_iova_domain(struct iova_domain *iovad, unsigned long granule,
	unsigned long start_pfn)
{
	/*
	 * IOVA granularity will normally be equal to the smallest
	 * supported IOMMU page size; both *must* be capable of
	 * representing individual CPU pages exactly.
	 */
	BUG_ON((granule > PAGE_SIZE) || !is_power_of_2(granule));

	spin_lock_init(&iovad->iova_rbtree_lock);
	iovad->rbroot = RB_ROOT;
	iovad->cached_node = &iovad->anchor.node;
	iovad->cached32_node = &iovad->anchor.node;
	iovad->granule = granule;
	iovad->start_pfn = start_pfn;
<<<<<<< HEAD
	iovad->dma_32bit_pfn = pfn_32bit + 1;
	iovad->flush_cb = NULL;
	iovad->fq = NULL;
=======
	iovad->dma_32bit_pfn = 1UL << (32 - iova_shift(iovad));
	iovad->flush_cb = NULL;
	iovad->fq = NULL;
	iovad->anchor.pfn_lo = iovad->anchor.pfn_hi = IOVA_ANCHOR;
	rb_link_node(&iovad->anchor.node, NULL, &iovad->rbroot.rb_node);
	rb_insert_color(&iovad->anchor.node, &iovad->rbroot);
>>>>>>> 9abd04af
	init_iova_rcaches(iovad);
}
EXPORT_SYMBOL_GPL(init_iova_domain);

static void free_iova_flush_queue(struct iova_domain *iovad)
{
	if (!iovad->fq)
		return;

	if (timer_pending(&iovad->fq_timer))
		del_timer(&iovad->fq_timer);

	fq_destroy_all_entries(iovad);

	free_percpu(iovad->fq);

	iovad->fq         = NULL;
	iovad->flush_cb   = NULL;
	iovad->entry_dtor = NULL;
}

int init_iova_flush_queue(struct iova_domain *iovad,
			  iova_flush_cb flush_cb, iova_entry_dtor entry_dtor)
{
	int cpu;

	atomic64_set(&iovad->fq_flush_start_cnt,  0);
	atomic64_set(&iovad->fq_flush_finish_cnt, 0);

	iovad->fq = alloc_percpu(struct iova_fq);
	if (!iovad->fq)
		return -ENOMEM;

	iovad->flush_cb   = flush_cb;
	iovad->entry_dtor = entry_dtor;

	for_each_possible_cpu(cpu) {
		struct iova_fq *fq;

		fq = per_cpu_ptr(iovad->fq, cpu);
		fq->head = 0;
		fq->tail = 0;

		spin_lock_init(&fq->lock);
<<<<<<< HEAD
	}

	setup_timer(&iovad->fq_timer, fq_flush_timeout, (unsigned long)iovad);
	atomic_set(&iovad->fq_timer_on, 0);

	return 0;
}
EXPORT_SYMBOL_GPL(init_iova_flush_queue);

static struct rb_node *
__get_cached_rbnode(struct iova_domain *iovad, unsigned long *limit_pfn)
{
	if ((*limit_pfn > iovad->dma_32bit_pfn) ||
		(iovad->cached32_node == NULL))
		return rb_last(&iovad->rbroot);
	else {
		struct rb_node *prev_node = rb_prev(iovad->cached32_node);
		struct iova *curr_iova =
			rb_entry(iovad->cached32_node, struct iova, node);
		*limit_pfn = curr_iova->pfn_lo;
		return prev_node;
=======
>>>>>>> 9abd04af
	}

	setup_timer(&iovad->fq_timer, fq_flush_timeout, (unsigned long)iovad);
	atomic_set(&iovad->fq_timer_on, 0);

	return 0;
}
EXPORT_SYMBOL_GPL(init_iova_flush_queue);

static struct rb_node *
__get_cached_rbnode(struct iova_domain *iovad, unsigned long limit_pfn)
{
	if (limit_pfn <= iovad->dma_32bit_pfn)
		return iovad->cached32_node;

	return iovad->cached_node;
}

static void
__cached_rbnode_insert_update(struct iova_domain *iovad, struct iova *new)
{
	if (new->pfn_hi < iovad->dma_32bit_pfn)
		iovad->cached32_node = &new->node;
	else
		iovad->cached_node = &new->node;
}

static void
__cached_rbnode_delete_update(struct iova_domain *iovad, struct iova *free)
{
	struct iova *cached_iova;

	cached_iova = rb_entry(iovad->cached32_node, struct iova, node);
	if (free->pfn_hi < iovad->dma_32bit_pfn &&
	    free->pfn_lo >= cached_iova->pfn_lo)
		iovad->cached32_node = rb_next(&free->node);

	cached_iova = rb_entry(iovad->cached_node, struct iova, node);
	if (free->pfn_lo >= cached_iova->pfn_lo)
		iovad->cached_node = rb_next(&free->node);
}

/* Insert the iova into domain rbtree by holding writer lock */
static void
iova_insert_rbtree(struct rb_root *root, struct iova *iova,
		   struct rb_node *start)
{
	struct rb_node **new, *parent = NULL;

	new = (start) ? &start : &(root->rb_node);
	/* Figure out where to put new node */
	while (*new) {
		struct iova *this = rb_entry(*new, struct iova, node);

		parent = *new;

		if (iova->pfn_lo < this->pfn_lo)
			new = &((*new)->rb_left);
		else if (iova->pfn_lo > this->pfn_lo)
			new = &((*new)->rb_right);
		else {
			WARN_ON(1); /* this should not happen */
			return;
		}
	}
	/* Add new node and rebalance tree. */
	rb_link_node(&iova->node, parent, new);
	rb_insert_color(&iova->node, root);
}

static int __alloc_and_insert_iova_range(struct iova_domain *iovad,
		unsigned long size, unsigned long limit_pfn,
			struct iova *new, bool size_aligned)
{
	struct rb_node *curr, *prev;
	struct iova *curr_iova;
	unsigned long flags;
	unsigned long new_pfn;
	unsigned long align_mask = ~0UL;

	if (size_aligned)
		align_mask <<= fls_long(size - 1);

	/* Walk the tree backwards */
	spin_lock_irqsave(&iovad->iova_rbtree_lock, flags);
	curr = __get_cached_rbnode(iovad, limit_pfn);
	curr_iova = rb_entry(curr, struct iova, node);
	do {
		limit_pfn = min(limit_pfn, curr_iova->pfn_lo);
		new_pfn = (limit_pfn - size) & align_mask;
		prev = curr;
		curr = rb_prev(curr);
		curr_iova = rb_entry(curr, struct iova, node);
	} while (curr && new_pfn <= curr_iova->pfn_hi);

	if (limit_pfn < size || new_pfn < iovad->start_pfn) {
		spin_unlock_irqrestore(&iovad->iova_rbtree_lock, flags);
		return -ENOMEM;
	}

	/* pfn_lo will point to size aligned address if size_aligned is set */
	new->pfn_lo = new_pfn;
	new->pfn_hi = new->pfn_lo + size - 1;

	/* If we have 'prev', it's a valid place to start the insertion. */
	iova_insert_rbtree(&iovad->rbroot, new, prev);
	__cached_rbnode_insert_update(iovad, new);

	spin_unlock_irqrestore(&iovad->iova_rbtree_lock, flags);


	return 0;
}

static struct kmem_cache *iova_cache;
static unsigned int iova_cache_users;
static DEFINE_MUTEX(iova_cache_mutex);

struct iova *alloc_iova_mem(void)
{
	return kmem_cache_alloc(iova_cache, GFP_ATOMIC);
}
EXPORT_SYMBOL(alloc_iova_mem);

void free_iova_mem(struct iova *iova)
{
	if (iova->pfn_lo != IOVA_ANCHOR)
		kmem_cache_free(iova_cache, iova);
}
EXPORT_SYMBOL(free_iova_mem);

int iova_cache_get(void)
{
	mutex_lock(&iova_cache_mutex);
	if (!iova_cache_users) {
		iova_cache = kmem_cache_create(
			"iommu_iova", sizeof(struct iova), 0,
			SLAB_HWCACHE_ALIGN, NULL);
		if (!iova_cache) {
			mutex_unlock(&iova_cache_mutex);
			printk(KERN_ERR "Couldn't create iova cache\n");
			return -ENOMEM;
		}
	}

	iova_cache_users++;
	mutex_unlock(&iova_cache_mutex);

	return 0;
}
EXPORT_SYMBOL_GPL(iova_cache_get);

void iova_cache_put(void)
{
	mutex_lock(&iova_cache_mutex);
	if (WARN_ON(!iova_cache_users)) {
		mutex_unlock(&iova_cache_mutex);
		return;
	}
	iova_cache_users--;
	if (!iova_cache_users)
		kmem_cache_destroy(iova_cache);
	mutex_unlock(&iova_cache_mutex);
}
EXPORT_SYMBOL_GPL(iova_cache_put);

/**
 * alloc_iova - allocates an iova
 * @iovad: - iova domain in question
 * @size: - size of page frames to allocate
 * @limit_pfn: - max limit address
 * @size_aligned: - set if size_aligned address range is required
 * This function allocates an iova in the range iovad->start_pfn to limit_pfn,
 * searching top-down from limit_pfn to iovad->start_pfn. If the size_aligned
 * flag is set then the allocated address iova->pfn_lo will be naturally
 * aligned on roundup_power_of_two(size).
 */
struct iova *
alloc_iova(struct iova_domain *iovad, unsigned long size,
	unsigned long limit_pfn,
	bool size_aligned)
{
	struct iova *new_iova;
	int ret;

	new_iova = alloc_iova_mem();
	if (!new_iova)
		return NULL;

	ret = __alloc_and_insert_iova_range(iovad, size, limit_pfn + 1,
			new_iova, size_aligned);

	if (ret) {
		free_iova_mem(new_iova);
		return NULL;
	}

	return new_iova;
}
EXPORT_SYMBOL_GPL(alloc_iova);

static struct iova *
private_find_iova(struct iova_domain *iovad, unsigned long pfn)
{
	struct rb_node *node = iovad->rbroot.rb_node;

	assert_spin_locked(&iovad->iova_rbtree_lock);

	while (node) {
		struct iova *iova = rb_entry(node, struct iova, node);

		if (pfn < iova->pfn_lo)
			node = node->rb_left;
		else if (pfn > iova->pfn_hi)
			node = node->rb_right;
		else
			return iova;	/* pfn falls within iova's range */
	}

	return NULL;
}

static void private_free_iova(struct iova_domain *iovad, struct iova *iova)
{
	assert_spin_locked(&iovad->iova_rbtree_lock);
	__cached_rbnode_delete_update(iovad, iova);
	rb_erase(&iova->node, &iovad->rbroot);
	free_iova_mem(iova);
}

/**
 * find_iova - finds an iova for a given pfn
 * @iovad: - iova domain in question.
 * @pfn: - page frame number
 * This function finds and returns an iova belonging to the
 * given doamin which matches the given pfn.
 */
struct iova *find_iova(struct iova_domain *iovad, unsigned long pfn)
{
	unsigned long flags;
	struct iova *iova;

	/* Take the lock so that no other thread is manipulating the rbtree */
	spin_lock_irqsave(&iovad->iova_rbtree_lock, flags);
	iova = private_find_iova(iovad, pfn);
	spin_unlock_irqrestore(&iovad->iova_rbtree_lock, flags);
	return iova;
}
EXPORT_SYMBOL_GPL(find_iova);

/**
 * __free_iova - frees the given iova
 * @iovad: iova domain in question.
 * @iova: iova in question.
 * Frees the given iova belonging to the giving domain
 */
void
__free_iova(struct iova_domain *iovad, struct iova *iova)
{
	unsigned long flags;

	spin_lock_irqsave(&iovad->iova_rbtree_lock, flags);
	private_free_iova(iovad, iova);
	spin_unlock_irqrestore(&iovad->iova_rbtree_lock, flags);
}
EXPORT_SYMBOL_GPL(__free_iova);

/**
 * free_iova - finds and frees the iova for a given pfn
 * @iovad: - iova domain in question.
 * @pfn: - pfn that is allocated previously
 * This functions finds an iova for a given pfn and then
 * frees the iova from that domain.
 */
void
free_iova(struct iova_domain *iovad, unsigned long pfn)
{
	struct iova *iova = find_iova(iovad, pfn);

	if (iova)
		__free_iova(iovad, iova);

}
EXPORT_SYMBOL_GPL(free_iova);

/**
 * alloc_iova_fast - allocates an iova from rcache
 * @iovad: - iova domain in question
 * @size: - size of page frames to allocate
 * @limit_pfn: - max limit address
 * @flush_rcache: - set to flush rcache on regular allocation failure
 * This function tries to satisfy an iova allocation from the rcache,
 * and falls back to regular allocation on failure. If regular allocation
 * fails too and the flush_rcache flag is set then the rcache will be flushed.
*/
unsigned long
alloc_iova_fast(struct iova_domain *iovad, unsigned long size,
		unsigned long limit_pfn, bool flush_rcache)
{
	unsigned long iova_pfn;
	struct iova *new_iova;

	iova_pfn = iova_rcache_get(iovad, size, limit_pfn + 1);
	if (iova_pfn)
		return iova_pfn;

retry:
	new_iova = alloc_iova(iovad, size, limit_pfn, true);
	if (!new_iova) {
		unsigned int cpu;

		if (!flush_rcache)
			return 0;

		/* Try replenishing IOVAs by flushing rcache. */
		flush_rcache = false;
		for_each_online_cpu(cpu)
			free_cpu_cached_iovas(cpu, iovad);
		goto retry;
	}

	return new_iova->pfn_lo;
}
EXPORT_SYMBOL_GPL(alloc_iova_fast);

/**
 * free_iova_fast - free iova pfn range into rcache
 * @iovad: - iova domain in question.
 * @pfn: - pfn that is allocated previously
 * @size: - # of pages in range
 * This functions frees an iova range by trying to put it into the rcache,
 * falling back to regular iova deallocation via free_iova() if this fails.
 */
void
free_iova_fast(struct iova_domain *iovad, unsigned long pfn, unsigned long size)
{
	if (iova_rcache_insert(iovad, pfn, size))
		return;

	free_iova(iovad, pfn);
}
EXPORT_SYMBOL_GPL(free_iova_fast);

#define fq_ring_for_each(i, fq) \
	for ((i) = (fq)->head; (i) != (fq)->tail; (i) = ((i) + 1) % IOVA_FQ_SIZE)

static inline bool fq_full(struct iova_fq *fq)
{
	assert_spin_locked(&fq->lock);
	return (((fq->tail + 1) % IOVA_FQ_SIZE) == fq->head);
}

static inline unsigned fq_ring_add(struct iova_fq *fq)
{
	unsigned idx = fq->tail;

	assert_spin_locked(&fq->lock);

	fq->tail = (idx + 1) % IOVA_FQ_SIZE;

	return idx;
}

static void fq_ring_free(struct iova_domain *iovad, struct iova_fq *fq)
{
	u64 counter = atomic64_read(&iovad->fq_flush_finish_cnt);
	unsigned idx;

	assert_spin_locked(&fq->lock);

	fq_ring_for_each(idx, fq) {

		if (fq->entries[idx].counter >= counter)
			break;

		if (iovad->entry_dtor)
			iovad->entry_dtor(fq->entries[idx].data);

		free_iova_fast(iovad,
			       fq->entries[idx].iova_pfn,
			       fq->entries[idx].pages);

		fq->head = (fq->head + 1) % IOVA_FQ_SIZE;
	}
}

static void iova_domain_flush(struct iova_domain *iovad)
{
	atomic64_inc(&iovad->fq_flush_start_cnt);
	iovad->flush_cb(iovad);
	atomic64_inc(&iovad->fq_flush_finish_cnt);
}

static void fq_destroy_all_entries(struct iova_domain *iovad)
{
	int cpu;

	/*
	 * This code runs when the iova_domain is being detroyed, so don't
	 * bother to free iovas, just call the entry_dtor on all remaining
	 * entries.
	 */
	if (!iovad->entry_dtor)
		return;

	for_each_possible_cpu(cpu) {
		struct iova_fq *fq = per_cpu_ptr(iovad->fq, cpu);
		int idx;

		fq_ring_for_each(idx, fq)
			iovad->entry_dtor(fq->entries[idx].data);
	}
}

static void fq_flush_timeout(unsigned long data)
{
	struct iova_domain *iovad = (struct iova_domain *)data;
	int cpu;

	atomic_set(&iovad->fq_timer_on, 0);
	iova_domain_flush(iovad);

	for_each_possible_cpu(cpu) {
		unsigned long flags;
		struct iova_fq *fq;

		fq = per_cpu_ptr(iovad->fq, cpu);
		spin_lock_irqsave(&fq->lock, flags);
		fq_ring_free(iovad, fq);
		spin_unlock_irqrestore(&fq->lock, flags);
	}
}

void queue_iova(struct iova_domain *iovad,
		unsigned long pfn, unsigned long pages,
		unsigned long data)
{
<<<<<<< HEAD
	struct iova_fq *fq = get_cpu_ptr(iovad->fq);
=======
	struct iova_fq *fq = raw_cpu_ptr(iovad->fq);
>>>>>>> 9abd04af
	unsigned long flags;
	unsigned idx;

	spin_lock_irqsave(&fq->lock, flags);

	/*
	 * First remove all entries from the flush queue that have already been
	 * flushed out on another CPU. This makes the fq_full() check below less
	 * likely to be true.
	 */
	fq_ring_free(iovad, fq);

	if (fq_full(fq)) {
		iova_domain_flush(iovad);
		fq_ring_free(iovad, fq);
	}

	idx = fq_ring_add(fq);

	fq->entries[idx].iova_pfn = pfn;
	fq->entries[idx].pages    = pages;
	fq->entries[idx].data     = data;
	fq->entries[idx].counter  = atomic64_read(&iovad->fq_flush_start_cnt);

	spin_unlock_irqrestore(&fq->lock, flags);

	if (atomic_cmpxchg(&iovad->fq_timer_on, 0, 1) == 0)
		mod_timer(&iovad->fq_timer,
			  jiffies + msecs_to_jiffies(IOVA_FQ_TIMEOUT));
<<<<<<< HEAD

	put_cpu_ptr(iovad->fq);
=======
>>>>>>> 9abd04af
}
EXPORT_SYMBOL_GPL(queue_iova);

/**
 * put_iova_domain - destroys the iova doamin
 * @iovad: - iova domain in question.
 * All the iova's in that domain are destroyed.
 */
void put_iova_domain(struct iova_domain *iovad)
{
	struct iova *iova, *tmp;

	free_iova_flush_queue(iovad);
	free_iova_rcaches(iovad);
	rbtree_postorder_for_each_entry_safe(iova, tmp, &iovad->rbroot, node)
		free_iova_mem(iova);
}
EXPORT_SYMBOL_GPL(put_iova_domain);

static int
__is_range_overlap(struct rb_node *node,
	unsigned long pfn_lo, unsigned long pfn_hi)
{
	struct iova *iova = rb_entry(node, struct iova, node);

	if ((pfn_lo <= iova->pfn_hi) && (pfn_hi >= iova->pfn_lo))
		return 1;
	return 0;
}

static inline struct iova *
alloc_and_init_iova(unsigned long pfn_lo, unsigned long pfn_hi)
{
	struct iova *iova;

	iova = alloc_iova_mem();
	if (iova) {
		iova->pfn_lo = pfn_lo;
		iova->pfn_hi = pfn_hi;
	}

	return iova;
}

static struct iova *
__insert_new_range(struct iova_domain *iovad,
	unsigned long pfn_lo, unsigned long pfn_hi)
{
	struct iova *iova;

	iova = alloc_and_init_iova(pfn_lo, pfn_hi);
	if (iova)
		iova_insert_rbtree(&iovad->rbroot, iova, NULL);

	return iova;
}

static void
__adjust_overlap_range(struct iova *iova,
	unsigned long *pfn_lo, unsigned long *pfn_hi)
{
	if (*pfn_lo < iova->pfn_lo)
		iova->pfn_lo = *pfn_lo;
	if (*pfn_hi > iova->pfn_hi)
		*pfn_lo = iova->pfn_hi + 1;
}

/**
 * reserve_iova - reserves an iova in the given range
 * @iovad: - iova domain pointer
 * @pfn_lo: - lower page frame address
 * @pfn_hi:- higher pfn adderss
 * This function allocates reserves the address range from pfn_lo to pfn_hi so
 * that this address is not dished out as part of alloc_iova.
 */
struct iova *
reserve_iova(struct iova_domain *iovad,
	unsigned long pfn_lo, unsigned long pfn_hi)
{
	struct rb_node *node;
	unsigned long flags;
	struct iova *iova;
	unsigned int overlap = 0;

	/* Don't allow nonsensical pfns */
	if (WARN_ON((pfn_hi | pfn_lo) > (ULLONG_MAX >> iova_shift(iovad))))
		return NULL;

	spin_lock_irqsave(&iovad->iova_rbtree_lock, flags);
	for (node = rb_first(&iovad->rbroot); node; node = rb_next(node)) {
		if (__is_range_overlap(node, pfn_lo, pfn_hi)) {
			iova = rb_entry(node, struct iova, node);
			__adjust_overlap_range(iova, &pfn_lo, &pfn_hi);
			if ((pfn_lo >= iova->pfn_lo) &&
				(pfn_hi <= iova->pfn_hi))
				goto finish;
			overlap = 1;

		} else if (overlap)
				break;
	}

	/* We are here either because this is the first reserver node
	 * or need to insert remaining non overlap addr range
	 */
	iova = __insert_new_range(iovad, pfn_lo, pfn_hi);
finish:

	spin_unlock_irqrestore(&iovad->iova_rbtree_lock, flags);
	return iova;
}
EXPORT_SYMBOL_GPL(reserve_iova);

/**
 * copy_reserved_iova - copies the reserved between domains
 * @from: - source doamin from where to copy
 * @to: - destination domin where to copy
 * This function copies reserved iova's from one doamin to
 * other.
 */
void
copy_reserved_iova(struct iova_domain *from, struct iova_domain *to)
{
	unsigned long flags;
	struct rb_node *node;

	spin_lock_irqsave(&from->iova_rbtree_lock, flags);
	for (node = rb_first(&from->rbroot); node; node = rb_next(node)) {
		struct iova *iova = rb_entry(node, struct iova, node);
		struct iova *new_iova;

		if (iova->pfn_lo == IOVA_ANCHOR)
			continue;

		new_iova = reserve_iova(to, iova->pfn_lo, iova->pfn_hi);
		if (!new_iova)
			printk(KERN_ERR "Reserve iova range %lx@%lx failed\n",
				iova->pfn_lo, iova->pfn_lo);
	}
	spin_unlock_irqrestore(&from->iova_rbtree_lock, flags);
}
EXPORT_SYMBOL_GPL(copy_reserved_iova);

struct iova *
split_and_remove_iova(struct iova_domain *iovad, struct iova *iova,
		      unsigned long pfn_lo, unsigned long pfn_hi)
{
	unsigned long flags;
	struct iova *prev = NULL, *next = NULL;

	spin_lock_irqsave(&iovad->iova_rbtree_lock, flags);
	if (iova->pfn_lo < pfn_lo) {
		prev = alloc_and_init_iova(iova->pfn_lo, pfn_lo - 1);
		if (prev == NULL)
			goto error;
	}
	if (iova->pfn_hi > pfn_hi) {
		next = alloc_and_init_iova(pfn_hi + 1, iova->pfn_hi);
		if (next == NULL)
			goto error;
	}

	__cached_rbnode_delete_update(iovad, iova);
	rb_erase(&iova->node, &iovad->rbroot);

	if (prev) {
		iova_insert_rbtree(&iovad->rbroot, prev, NULL);
		iova->pfn_lo = pfn_lo;
	}
	if (next) {
		iova_insert_rbtree(&iovad->rbroot, next, NULL);
		iova->pfn_hi = pfn_hi;
	}
	spin_unlock_irqrestore(&iovad->iova_rbtree_lock, flags);

	return iova;

error:
	spin_unlock_irqrestore(&iovad->iova_rbtree_lock, flags);
	if (prev)
		free_iova_mem(prev);
	return NULL;
}

/*
 * Magazine caches for IOVA ranges.  For an introduction to magazines,
 * see the USENIX 2001 paper "Magazines and Vmem: Extending the Slab
 * Allocator to Many CPUs and Arbitrary Resources" by Bonwick and Adams.
 * For simplicity, we use a static magazine size and don't implement the
 * dynamic size tuning described in the paper.
 */

#define IOVA_MAG_SIZE 128

struct iova_magazine {
	unsigned long size;
	unsigned long pfns[IOVA_MAG_SIZE];
};

struct iova_cpu_rcache {
	spinlock_t lock;
	struct iova_magazine *loaded;
	struct iova_magazine *prev;
};

static struct iova_magazine *iova_magazine_alloc(gfp_t flags)
{
	return kzalloc(sizeof(struct iova_magazine), flags);
}

static void iova_magazine_free(struct iova_magazine *mag)
{
	kfree(mag);
}

static void
iova_magazine_free_pfns(struct iova_magazine *mag, struct iova_domain *iovad)
{
	unsigned long flags;
	int i;

	if (!mag)
		return;

	spin_lock_irqsave(&iovad->iova_rbtree_lock, flags);

	for (i = 0 ; i < mag->size; ++i) {
		struct iova *iova = private_find_iova(iovad, mag->pfns[i]);

		BUG_ON(!iova);
		private_free_iova(iovad, iova);
	}

	spin_unlock_irqrestore(&iovad->iova_rbtree_lock, flags);

	mag->size = 0;
}

static bool iova_magazine_full(struct iova_magazine *mag)
{
	return (mag && mag->size == IOVA_MAG_SIZE);
}

static bool iova_magazine_empty(struct iova_magazine *mag)
{
	return (!mag || mag->size == 0);
}

static unsigned long iova_magazine_pop(struct iova_magazine *mag,
				       unsigned long limit_pfn)
{
	int i;
	unsigned long pfn;

	BUG_ON(iova_magazine_empty(mag));

	/* Only fall back to the rbtree if we have no suitable pfns at all */
	for (i = mag->size - 1; mag->pfns[i] > limit_pfn; i--)
		if (i == 0)
			return 0;

	/* Swap it to pop it */
	pfn = mag->pfns[i];
	mag->pfns[i] = mag->pfns[--mag->size];

	return pfn;
}

static void iova_magazine_push(struct iova_magazine *mag, unsigned long pfn)
{
	BUG_ON(iova_magazine_full(mag));

	mag->pfns[mag->size++] = pfn;
}

static void init_iova_rcaches(struct iova_domain *iovad)
{
	struct iova_cpu_rcache *cpu_rcache;
	struct iova_rcache *rcache;
	unsigned int cpu;
	int i;

	for (i = 0; i < IOVA_RANGE_CACHE_MAX_SIZE; ++i) {
		rcache = &iovad->rcaches[i];
		spin_lock_init(&rcache->lock);
		rcache->depot_size = 0;
		rcache->cpu_rcaches = __alloc_percpu(sizeof(*cpu_rcache), cache_line_size());
		if (WARN_ON(!rcache->cpu_rcaches))
			continue;
		for_each_possible_cpu(cpu) {
			cpu_rcache = per_cpu_ptr(rcache->cpu_rcaches, cpu);
			spin_lock_init(&cpu_rcache->lock);
			cpu_rcache->loaded = iova_magazine_alloc(GFP_KERNEL);
			cpu_rcache->prev = iova_magazine_alloc(GFP_KERNEL);
		}
	}
}

/*
 * Try inserting IOVA range starting with 'iova_pfn' into 'rcache', and
 * return true on success.  Can fail if rcache is full and we can't free
 * space, and free_iova() (our only caller) will then return the IOVA
 * range to the rbtree instead.
 */
static bool __iova_rcache_insert(struct iova_domain *iovad,
				 struct iova_rcache *rcache,
				 unsigned long iova_pfn)
{
	struct iova_magazine *mag_to_free = NULL;
	struct iova_cpu_rcache *cpu_rcache;
	bool can_insert = false;
	unsigned long flags;

	cpu_rcache = raw_cpu_ptr(rcache->cpu_rcaches);
	spin_lock_irqsave(&cpu_rcache->lock, flags);

	if (!iova_magazine_full(cpu_rcache->loaded)) {
		can_insert = true;
	} else if (!iova_magazine_full(cpu_rcache->prev)) {
		swap(cpu_rcache->prev, cpu_rcache->loaded);
		can_insert = true;
	} else {
		struct iova_magazine *new_mag = iova_magazine_alloc(GFP_ATOMIC);

		if (new_mag) {
			spin_lock(&rcache->lock);
			if (rcache->depot_size < MAX_GLOBAL_MAGS) {
				rcache->depot[rcache->depot_size++] =
						cpu_rcache->loaded;
			} else {
				mag_to_free = cpu_rcache->loaded;
			}
			spin_unlock(&rcache->lock);

			cpu_rcache->loaded = new_mag;
			can_insert = true;
		}
	}

	if (can_insert)
		iova_magazine_push(cpu_rcache->loaded, iova_pfn);

	spin_unlock_irqrestore(&cpu_rcache->lock, flags);

	if (mag_to_free) {
		iova_magazine_free_pfns(mag_to_free, iovad);
		iova_magazine_free(mag_to_free);
	}

	return can_insert;
}

static bool iova_rcache_insert(struct iova_domain *iovad, unsigned long pfn,
			       unsigned long size)
{
	unsigned int log_size = order_base_2(size);

	if (log_size >= IOVA_RANGE_CACHE_MAX_SIZE)
		return false;

	return __iova_rcache_insert(iovad, &iovad->rcaches[log_size], pfn);
}

/*
 * Caller wants to allocate a new IOVA range from 'rcache'.  If we can
 * satisfy the request, return a matching non-NULL range and remove
 * it from the 'rcache'.
 */
static unsigned long __iova_rcache_get(struct iova_rcache *rcache,
				       unsigned long limit_pfn)
{
	struct iova_cpu_rcache *cpu_rcache;
	unsigned long iova_pfn = 0;
	bool has_pfn = false;
	unsigned long flags;

	cpu_rcache = raw_cpu_ptr(rcache->cpu_rcaches);
	spin_lock_irqsave(&cpu_rcache->lock, flags);

	if (!iova_magazine_empty(cpu_rcache->loaded)) {
		has_pfn = true;
	} else if (!iova_magazine_empty(cpu_rcache->prev)) {
		swap(cpu_rcache->prev, cpu_rcache->loaded);
		has_pfn = true;
	} else {
		spin_lock(&rcache->lock);
		if (rcache->depot_size > 0) {
			iova_magazine_free(cpu_rcache->loaded);
			cpu_rcache->loaded = rcache->depot[--rcache->depot_size];
			has_pfn = true;
		}
		spin_unlock(&rcache->lock);
	}

	if (has_pfn)
		iova_pfn = iova_magazine_pop(cpu_rcache->loaded, limit_pfn);

	spin_unlock_irqrestore(&cpu_rcache->lock, flags);

	return iova_pfn;
}

/*
 * Try to satisfy IOVA allocation range from rcache.  Fail if requested
 * size is too big or the DMA limit we are given isn't satisfied by the
 * top element in the magazine.
 */
static unsigned long iova_rcache_get(struct iova_domain *iovad,
				     unsigned long size,
				     unsigned long limit_pfn)
{
	unsigned int log_size = order_base_2(size);

	if (log_size >= IOVA_RANGE_CACHE_MAX_SIZE)
		return 0;

	return __iova_rcache_get(&iovad->rcaches[log_size], limit_pfn - size);
}

/*
 * free rcache data structures.
 */
static void free_iova_rcaches(struct iova_domain *iovad)
{
	struct iova_rcache *rcache;
	struct iova_cpu_rcache *cpu_rcache;
	unsigned int cpu;
	int i, j;

	for (i = 0; i < IOVA_RANGE_CACHE_MAX_SIZE; ++i) {
		rcache = &iovad->rcaches[i];
		for_each_possible_cpu(cpu) {
			cpu_rcache = per_cpu_ptr(rcache->cpu_rcaches, cpu);
			iova_magazine_free(cpu_rcache->loaded);
			iova_magazine_free(cpu_rcache->prev);
		}
		free_percpu(rcache->cpu_rcaches);
		for (j = 0; j < rcache->depot_size; ++j)
			iova_magazine_free(rcache->depot[j]);
	}
}

/*
 * free all the IOVA ranges cached by a cpu (used when cpu is unplugged)
 */
void free_cpu_cached_iovas(unsigned int cpu, struct iova_domain *iovad)
{
	struct iova_cpu_rcache *cpu_rcache;
	struct iova_rcache *rcache;
	unsigned long flags;
	int i;

	for (i = 0; i < IOVA_RANGE_CACHE_MAX_SIZE; ++i) {
		rcache = &iovad->rcaches[i];
		cpu_rcache = per_cpu_ptr(rcache->cpu_rcaches, cpu);
		spin_lock_irqsave(&cpu_rcache->lock, flags);
		iova_magazine_free_pfns(cpu_rcache->loaded, iovad);
		iova_magazine_free_pfns(cpu_rcache->prev, iovad);
		spin_unlock_irqrestore(&cpu_rcache->lock, flags);
	}
}

MODULE_AUTHOR("Anil S Keshavamurthy <anil.s.keshavamurthy@intel.com>");
MODULE_LICENSE("GPL");<|MERGE_RESOLUTION|>--- conflicted
+++ resolved
@@ -55,18 +55,12 @@
 	iovad->cached32_node = &iovad->anchor.node;
 	iovad->granule = granule;
 	iovad->start_pfn = start_pfn;
-<<<<<<< HEAD
-	iovad->dma_32bit_pfn = pfn_32bit + 1;
-	iovad->flush_cb = NULL;
-	iovad->fq = NULL;
-=======
 	iovad->dma_32bit_pfn = 1UL << (32 - iova_shift(iovad));
 	iovad->flush_cb = NULL;
 	iovad->fq = NULL;
 	iovad->anchor.pfn_lo = iovad->anchor.pfn_hi = IOVA_ANCHOR;
 	rb_link_node(&iovad->anchor.node, NULL, &iovad->rbroot.rb_node);
 	rb_insert_color(&iovad->anchor.node, &iovad->rbroot);
->>>>>>> 9abd04af
 	init_iova_rcaches(iovad);
 }
 EXPORT_SYMBOL_GPL(init_iova_domain);
@@ -111,30 +105,6 @@
 		fq->tail = 0;
 
 		spin_lock_init(&fq->lock);
-<<<<<<< HEAD
-	}
-
-	setup_timer(&iovad->fq_timer, fq_flush_timeout, (unsigned long)iovad);
-	atomic_set(&iovad->fq_timer_on, 0);
-
-	return 0;
-}
-EXPORT_SYMBOL_GPL(init_iova_flush_queue);
-
-static struct rb_node *
-__get_cached_rbnode(struct iova_domain *iovad, unsigned long *limit_pfn)
-{
-	if ((*limit_pfn > iovad->dma_32bit_pfn) ||
-		(iovad->cached32_node == NULL))
-		return rb_last(&iovad->rbroot);
-	else {
-		struct rb_node *prev_node = rb_prev(iovad->cached32_node);
-		struct iova *curr_iova =
-			rb_entry(iovad->cached32_node, struct iova, node);
-		*limit_pfn = curr_iova->pfn_lo;
-		return prev_node;
-=======
->>>>>>> 9abd04af
 	}
 
 	setup_timer(&iovad->fq_timer, fq_flush_timeout, (unsigned long)iovad);
@@ -572,11 +542,7 @@
 		unsigned long pfn, unsigned long pages,
 		unsigned long data)
 {
-<<<<<<< HEAD
-	struct iova_fq *fq = get_cpu_ptr(iovad->fq);
-=======
 	struct iova_fq *fq = raw_cpu_ptr(iovad->fq);
->>>>>>> 9abd04af
 	unsigned long flags;
 	unsigned idx;
 
@@ -606,11 +572,6 @@
 	if (atomic_cmpxchg(&iovad->fq_timer_on, 0, 1) == 0)
 		mod_timer(&iovad->fq_timer,
 			  jiffies + msecs_to_jiffies(IOVA_FQ_TIMEOUT));
-<<<<<<< HEAD
-
-	put_cpu_ptr(iovad->fq);
-=======
->>>>>>> 9abd04af
 }
 EXPORT_SYMBOL_GPL(queue_iova);
 
