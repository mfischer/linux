--- conflicted
+++ resolved
@@ -116,10 +116,6 @@
 
 	while (true) {
 		unsigned long flags;
-<<<<<<< HEAD
-		bool exit_loop = false;
-=======
->>>>>>> a2054256
 		char data;
 
 		spin_lock_irqsave(&rain->buf_lock, flags);
