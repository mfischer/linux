--- conflicted
+++ resolved
@@ -100,11 +100,8 @@
 \fBCPU%c1, CPU%c3, CPU%c6, CPU%c7\fP show the percentage residency in hardware core idle states.  These numbers are from hardware residency counters.
 \fBCoreTmp\fP Degrees Celsius reported by the per-core Digital Thermal Sensor.
 \fBPkgTtmp\fP Degrees Celsius reported by the per-package Package Thermal Monitor.
-<<<<<<< HEAD
-=======
 \fBGFX%rc6\fP The percentage of time the GPU is in the "render C6" state, rc6, during the measurement interval. From /sys/class/drm/card0/power/rc6_residency_ms.
 \fBGFXMHz\fP Instantaneous snapshot of what sysfs presents at the end of the measurement interval. From /sys/class/graphics/fb0/device/drm/card0/gt_cur_freq_mhz.
->>>>>>> c2a9c7ab
 \fBPkg%pc2, Pkg%pc3, Pkg%pc6, Pkg%pc7\fP percentage residency in hardware package idle states.  These numbers are from hardware residency counters.
 \fBPkgWatt\fP Watts consumed by the whole package.
 \fBCorWatt\fP Watts consumed by the core part of the package.
