/*
 * Copyright (C) 2016 Oracle.  All Rights Reserved.
 *
 * Author: Darrick J. Wong <darrick.wong@oracle.com>
 *
 * This program is free software; you can redistribute it and/or
 * modify it under the terms of the GNU General Public License
 * as published by the Free Software Foundation; either version 2
 * of the License, or (at your option) any later version.
 *
 * This program is distributed in the hope that it would be useful,
 * but WITHOUT ANY WARRANTY; without even the implied warranty of
 * MERCHANTABILITY or FITNESS FOR A PARTICULAR PURPOSE.  See the
 * GNU General Public License for more details.
 *
 * You should have received a copy of the GNU General Public License
 * along with this program; if not, write the Free Software Foundation,
 * Inc.,  51 Franklin St, Fifth Floor, Boston, MA  02110-1301, USA.
 */
#include "xfs.h"
#include "xfs_fs.h"
#include "xfs_shared.h"
#include "xfs_format.h"
#include "xfs_log_format.h"
#include "xfs_trans_resv.h"
#include "xfs_mount.h"
#include "xfs_defer.h"
#include "xfs_da_format.h"
#include "xfs_da_btree.h"
#include "xfs_inode.h"
#include "xfs_trans.h"
#include "xfs_inode_item.h"
#include "xfs_bmap.h"
#include "xfs_bmap_util.h"
#include "xfs_error.h"
#include "xfs_dir2.h"
#include "xfs_dir2_priv.h"
#include "xfs_ioctl.h"
#include "xfs_trace.h"
#include "xfs_log.h"
#include "xfs_icache.h"
#include "xfs_pnfs.h"
#include "xfs_btree.h"
#include "xfs_refcount_btree.h"
#include "xfs_refcount.h"
#include "xfs_bmap_btree.h"
#include "xfs_trans_space.h"
#include "xfs_bit.h"
#include "xfs_alloc.h"
#include "xfs_quota_defs.h"
#include "xfs_quota.h"
#include "xfs_btree.h"
#include "xfs_bmap_btree.h"
#include "xfs_reflink.h"
#include "xfs_iomap.h"
#include "xfs_rmap_btree.h"
#include "xfs_sb.h"
#include "xfs_ag_resv.h"

/*
 * Copy on Write of Shared Blocks
 *
 * XFS must preserve "the usual" file semantics even when two files share
 * the same physical blocks.  This means that a write to one file must not
 * alter the blocks in a different file; the way that we'll do that is
 * through the use of a copy-on-write mechanism.  At a high level, that
 * means that when we want to write to a shared block, we allocate a new
 * block, write the data to the new block, and if that succeeds we map the
 * new block into the file.
 *
 * XFS provides a "delayed allocation" mechanism that defers the allocation
 * of disk blocks to dirty-but-not-yet-mapped file blocks as long as
 * possible.  This reduces fragmentation by enabling the filesystem to ask
 * for bigger chunks less often, which is exactly what we want for CoW.
 *
 * The delalloc mechanism begins when the kernel wants to make a block
 * writable (write_begin or page_mkwrite).  If the offset is not mapped, we
 * create a delalloc mapping, which is a regular in-core extent, but without
 * a real startblock.  (For delalloc mappings, the startblock encodes both
 * a flag that this is a delalloc mapping, and a worst-case estimate of how
 * many blocks might be required to put the mapping into the BMBT.)  delalloc
 * mappings are a reservation against the free space in the filesystem;
 * adjacent mappings can also be combined into fewer larger mappings.
 *
 * As an optimization, the CoW extent size hint (cowextsz) creates
 * outsized aligned delalloc reservations in the hope of landing out of
 * order nearby CoW writes in a single extent on disk, thereby reducing
 * fragmentation and improving future performance.
 *
 * D: --RRRRRRSSSRRRRRRRR--- (data fork)
 * C: ------DDDDDDD--------- (CoW fork)
 *
 * When dirty pages are being written out (typically in writepage), the
 * delalloc reservations are converted into unwritten mappings by
 * allocating blocks and replacing the delalloc mapping with real ones.
 * A delalloc mapping can be replaced by several unwritten ones if the
 * free space is fragmented.
 *
 * D: --RRRRRRSSSRRRRRRRR---
 * C: ------UUUUUUU---------
 *
 * We want to adapt the delalloc mechanism for copy-on-write, since the
 * write paths are similar.  The first two steps (creating the reservation
 * and allocating the blocks) are exactly the same as delalloc except that
 * the mappings must be stored in a separate CoW fork because we do not want
 * to disturb the mapping in the data fork until we're sure that the write
 * succeeded.  IO completion in this case is the process of removing the old
 * mapping from the data fork and moving the new mapping from the CoW fork to
 * the data fork.  This will be discussed shortly.
 *
 * For now, unaligned directio writes will be bounced back to the page cache.
 * Block-aligned directio writes will use the same mechanism as buffered
 * writes.
 *
 * Just prior to submitting the actual disk write requests, we convert
 * the extents representing the range of the file actually being written
 * (as opposed to extra pieces created for the cowextsize hint) to real
 * extents.  This will become important in the next step:
 *
 * D: --RRRRRRSSSRRRRRRRR---
 * C: ------UUrrUUU---------
 *
 * CoW remapping must be done after the data block write completes,
 * because we don't want to destroy the old data fork map until we're sure
 * the new block has been written.  Since the new mappings are kept in a
 * separate fork, we can simply iterate these mappings to find the ones
 * that cover the file blocks that we just CoW'd.  For each extent, simply
 * unmap the corresponding range in the data fork, map the new range into
 * the data fork, and remove the extent from the CoW fork.  Because of
 * the presence of the cowextsize hint, however, we must be careful
 * only to remap the blocks that we've actually written out --  we must
 * never remap delalloc reservations nor CoW staging blocks that have
 * yet to be written.  This corresponds exactly to the real extents in
 * the CoW fork:
 *
 * D: --RRRRRRrrSRRRRRRRR---
 * C: ------UU--UUU---------
 *
 * Since the remapping operation can be applied to an arbitrary file
 * range, we record the need for the remap step as a flag in the ioend
 * instead of declaring a new IO type.  This is required for direct io
 * because we only have ioend for the whole dio, and we have to be able to
 * remember the presence of unwritten blocks and CoW blocks with a single
 * ioend structure.  Better yet, the more ground we can cover with one
 * ioend, the better.
 */

/*
 * Given an AG extent, find the lowest-numbered run of shared blocks
 * within that range and return the range in fbno/flen.  If
 * find_end_of_shared is true, return the longest contiguous extent of
 * shared blocks.  If there are no shared extents, fbno and flen will
 * be set to NULLAGBLOCK and 0, respectively.
 */
int
xfs_reflink_find_shared(
	struct xfs_mount	*mp,
	struct xfs_trans	*tp,
	xfs_agnumber_t		agno,
	xfs_agblock_t		agbno,
	xfs_extlen_t		aglen,
	xfs_agblock_t		*fbno,
	xfs_extlen_t		*flen,
	bool			find_end_of_shared)
{
	struct xfs_buf		*agbp;
	struct xfs_btree_cur	*cur;
	int			error;

	error = xfs_alloc_read_agf(mp, tp, agno, 0, &agbp);
	if (error)
		return error;
	if (!agbp)
		return -ENOMEM;

	cur = xfs_refcountbt_init_cursor(mp, tp, agbp, agno, NULL);

	error = xfs_refcount_find_shared(cur, agbno, aglen, fbno, flen,
			find_end_of_shared);

	xfs_btree_del_cursor(cur, error ? XFS_BTREE_ERROR : XFS_BTREE_NOERROR);

	xfs_trans_brelse(tp, agbp);
	return error;
}

/*
 * Trim the mapping to the next block where there's a change in the
 * shared/unshared status.  More specifically, this means that we
 * find the lowest-numbered extent of shared blocks that coincides with
 * the given block mapping.  If the shared extent overlaps the start of
 * the mapping, trim the mapping to the end of the shared extent.  If
 * the shared region intersects the mapping, trim the mapping to the
 * start of the shared extent.  If there are no shared regions that
 * overlap, just return the original extent.
 */
int
xfs_reflink_trim_around_shared(
	struct xfs_inode	*ip,
	struct xfs_bmbt_irec	*irec,
	bool			*shared,
	bool			*trimmed)
{
	xfs_agnumber_t		agno;
	xfs_agblock_t		agbno;
	xfs_extlen_t		aglen;
	xfs_agblock_t		fbno;
	xfs_extlen_t		flen;
	int			error = 0;

	/* Holes, unwritten, and delalloc extents cannot be shared */
	if (!xfs_is_reflink_inode(ip) || !xfs_bmap_is_real_extent(irec)) {
		*shared = false;
		return 0;
	}

	trace_xfs_reflink_trim_around_shared(ip, irec);

	agno = XFS_FSB_TO_AGNO(ip->i_mount, irec->br_startblock);
	agbno = XFS_FSB_TO_AGBNO(ip->i_mount, irec->br_startblock);
	aglen = irec->br_blockcount;

	error = xfs_reflink_find_shared(ip->i_mount, NULL, agno, agbno,
			aglen, &fbno, &flen, true);
	if (error)
		return error;

	*shared = *trimmed = false;
	if (fbno == NULLAGBLOCK) {
		/* No shared blocks at all. */
		return 0;
	} else if (fbno == agbno) {
		/*
		 * The start of this extent is shared.  Truncate the
		 * mapping at the end of the shared region so that a
		 * subsequent iteration starts at the start of the
		 * unshared region.
		 */
		irec->br_blockcount = flen;
		*shared = true;
		if (flen != aglen)
			*trimmed = true;
		return 0;
	} else {
		/*
		 * There's a shared extent midway through this extent.
		 * Truncate the mapping at the start of the shared
		 * extent so that a subsequent iteration starts at the
		 * start of the shared region.
		 */
		irec->br_blockcount = fbno - agbno;
		*trimmed = true;
		return 0;
	}
}

/*
 * Trim the passed in imap to the next shared/unshared extent boundary, and
 * if imap->br_startoff points to a shared extent reserve space for it in the
 * COW fork.  In this case *shared is set to true, else to false.
 *
 * Note that imap will always contain the block numbers for the existing blocks
 * in the data fork, as the upper layers need them for read-modify-write
 * operations.
 */
int
xfs_reflink_reserve_cow(
	struct xfs_inode	*ip,
	struct xfs_bmbt_irec	*imap,
	bool			*shared)
{
	struct xfs_ifork	*ifp = XFS_IFORK_PTR(ip, XFS_COW_FORK);
	struct xfs_bmbt_irec	got;
	int			error = 0;
	bool			eof = false, trimmed;
	struct xfs_iext_cursor	icur;

	/*
	 * Search the COW fork extent list first.  This serves two purposes:
	 * first this implement the speculative preallocation using cowextisze,
	 * so that we also unshared block adjacent to shared blocks instead
	 * of just the shared blocks themselves.  Second the lookup in the
	 * extent list is generally faster than going out to the shared extent
	 * tree.
	 */

	if (!xfs_iext_lookup_extent(ip, ifp, imap->br_startoff, &icur, &got))
		eof = true;
	if (!eof && got.br_startoff <= imap->br_startoff) {
		trace_xfs_reflink_cow_found(ip, imap);
		xfs_trim_extent(imap, got.br_startoff, got.br_blockcount);

		*shared = true;
		return 0;
	}

	/* Trim the mapping to the nearest shared extent boundary. */
	error = xfs_reflink_trim_around_shared(ip, imap, shared, &trimmed);
	if (error)
		return error;

	/* Not shared?  Just report the (potentially capped) extent. */
	if (!*shared)
		return 0;

	/*
	 * Fork all the shared blocks from our write offset until the end of
	 * the extent.
	 */
	error = xfs_qm_dqattach_locked(ip, 0);
	if (error)
		return error;

	error = xfs_bmapi_reserve_delalloc(ip, XFS_COW_FORK, imap->br_startoff,
			imap->br_blockcount, 0, &got, &icur, eof);
	if (error == -ENOSPC || error == -EDQUOT)
		trace_xfs_reflink_cow_enospc(ip, imap);
	if (error)
		return error;

	trace_xfs_reflink_cow_alloc(ip, &got);
	return 0;
}

/* Convert part of an unwritten CoW extent to a real one. */
STATIC int
xfs_reflink_convert_cow_extent(
	struct xfs_inode		*ip,
	struct xfs_bmbt_irec		*imap,
	xfs_fileoff_t			offset_fsb,
	xfs_filblks_t			count_fsb,
	struct xfs_defer_ops		*dfops)
{
	xfs_fsblock_t			first_block = NULLFSBLOCK;
	int				nimaps = 1;

	if (imap->br_state == XFS_EXT_NORM)
		return 0;

	xfs_trim_extent(imap, offset_fsb, count_fsb);
	trace_xfs_reflink_convert_cow(ip, imap);
	if (imap->br_blockcount == 0)
		return 0;
	return xfs_bmapi_write(NULL, ip, imap->br_startoff, imap->br_blockcount,
			XFS_BMAPI_COWFORK | XFS_BMAPI_CONVERT, &first_block,
			0, imap, &nimaps, dfops);
}

/* Convert all of the unwritten CoW extents in a file's range to real ones. */
int
xfs_reflink_convert_cow(
	struct xfs_inode	*ip,
	xfs_off_t		offset,
	xfs_off_t		count)
{
	struct xfs_mount	*mp = ip->i_mount;
	xfs_fileoff_t		offset_fsb = XFS_B_TO_FSBT(mp, offset);
	xfs_fileoff_t		end_fsb = XFS_B_TO_FSB(mp, offset + count);
	xfs_filblks_t		count_fsb = end_fsb - offset_fsb;
	struct xfs_bmbt_irec	imap;
	struct xfs_defer_ops	dfops;
	xfs_fsblock_t		first_block = NULLFSBLOCK;
	int			nimaps = 1, error = 0;

	ASSERT(count != 0);

	xfs_ilock(ip, XFS_ILOCK_EXCL);
	error = xfs_bmapi_write(NULL, ip, offset_fsb, count_fsb,
			XFS_BMAPI_COWFORK | XFS_BMAPI_CONVERT |
			XFS_BMAPI_CONVERT_ONLY, &first_block, 0, &imap, &nimaps,
			&dfops);
	xfs_iunlock(ip, XFS_ILOCK_EXCL);
	return error;
}

/* Allocate all CoW reservations covering a range of blocks in a file. */
int
xfs_reflink_allocate_cow(
	struct xfs_inode	*ip,
	struct xfs_bmbt_irec	*imap,
	bool			*shared,
	uint			*lockmode)
{
	struct xfs_mount	*mp = ip->i_mount;
	xfs_fileoff_t		offset_fsb = imap->br_startoff;
	xfs_filblks_t		count_fsb = imap->br_blockcount;
	struct xfs_bmbt_irec	got;
	struct xfs_defer_ops	dfops;
	struct xfs_trans	*tp = NULL;
	xfs_fsblock_t		first_block;
	int			nimaps, error = 0;
	bool			trimmed;
	xfs_filblks_t		resaligned;
	xfs_extlen_t		resblks = 0;
	struct xfs_iext_cursor	icur;

retry:
	ASSERT(xfs_is_reflink_inode(ip));
	ASSERT(xfs_isilocked(ip, XFS_ILOCK_EXCL | XFS_ILOCK_SHARED));

	/*
	 * Even if the extent is not shared we might have a preallocation for
	 * it in the COW fork.  If so use it.
	 */
	if (xfs_iext_lookup_extent(ip, ip->i_cowfp, offset_fsb, &icur, &got) &&
	    got.br_startoff <= offset_fsb) {
		*shared = true;

		/* If we have a real allocation in the COW fork we're done. */
		if (!isnullstartblock(got.br_startblock)) {
			xfs_trim_extent(&got, offset_fsb, count_fsb);
			*imap = got;
			goto convert;
		}

		xfs_trim_extent(imap, got.br_startoff, got.br_blockcount);
	} else {
		error = xfs_reflink_trim_around_shared(ip, imap, shared, &trimmed);
		if (error || !*shared)
			goto out;
	}

	if (!tp) {
		resaligned = xfs_aligned_fsb_count(imap->br_startoff,
			imap->br_blockcount, xfs_get_cowextsz_hint(ip));
		resblks = XFS_DIOSTRAT_SPACE_RES(mp, resaligned);

		xfs_iunlock(ip, *lockmode);
		error = xfs_trans_alloc(mp, &M_RES(mp)->tr_write, resblks, 0, 0, &tp);
		*lockmode = XFS_ILOCK_EXCL;
		xfs_ilock(ip, *lockmode);

		if (error)
			return error;

		error = xfs_qm_dqattach_locked(ip, 0);
		if (error)
			goto out;
		goto retry;
	}

	error = xfs_trans_reserve_quota_nblks(tp, ip, resblks, 0,
			XFS_QMOPT_RES_REGBLKS);
	if (error)
		goto out;

	xfs_trans_ijoin(tp, ip, 0);

	xfs_defer_init(&dfops, &first_block);
	nimaps = 1;

	/* Allocate the entire reservation as unwritten blocks. */
	error = xfs_bmapi_write(tp, ip, imap->br_startoff, imap->br_blockcount,
			XFS_BMAPI_COWFORK | XFS_BMAPI_PREALLOC, &first_block,
			resblks, imap, &nimaps, &dfops);
	if (error)
		goto out_bmap_cancel;

	/* Finish up. */
	error = xfs_defer_finish(&tp, &dfops);
	if (error)
		goto out_bmap_cancel;

	error = xfs_trans_commit(tp);
	if (error)
		return error;
convert:
	return xfs_reflink_convert_cow_extent(ip, imap, offset_fsb, count_fsb,
			&dfops);
out_bmap_cancel:
	xfs_defer_cancel(&dfops);
	xfs_trans_unreserve_quota_nblks(tp, ip, (long)resblks, 0,
			XFS_QMOPT_RES_REGBLKS);
out:
	if (tp)
		xfs_trans_cancel(tp);
	return error;
}

/*
 * Find the CoW reservation for a given byte offset of a file.
 */
bool
xfs_reflink_find_cow_mapping(
	struct xfs_inode		*ip,
	xfs_off_t			offset,
	struct xfs_bmbt_irec		*imap)
{
	struct xfs_ifork		*ifp = XFS_IFORK_PTR(ip, XFS_COW_FORK);
	xfs_fileoff_t			offset_fsb;
	struct xfs_bmbt_irec		got;
	struct xfs_iext_cursor		icur;

	ASSERT(xfs_isilocked(ip, XFS_ILOCK_EXCL | XFS_ILOCK_SHARED));
	ASSERT(xfs_is_reflink_inode(ip));

	offset_fsb = XFS_B_TO_FSBT(ip->i_mount, offset);
	if (!xfs_iext_lookup_extent(ip, ifp, offset_fsb, &icur, &got))
		return false;
	if (got.br_startoff > offset_fsb)
		return false;

	trace_xfs_reflink_find_cow_mapping(ip, offset, 1, XFS_IO_OVERWRITE,
			&got);
	*imap = got;
	return true;
}

/*
 * Trim an extent to end at the next CoW reservation past offset_fsb.
 */
void
xfs_reflink_trim_irec_to_next_cow(
	struct xfs_inode		*ip,
	xfs_fileoff_t			offset_fsb,
	struct xfs_bmbt_irec		*imap)
{
	struct xfs_ifork		*ifp = XFS_IFORK_PTR(ip, XFS_COW_FORK);
	struct xfs_bmbt_irec		got;
	struct xfs_iext_cursor		icur;

	if (!xfs_is_reflink_inode(ip))
		return;

	/* Find the extent in the CoW fork. */
	if (!xfs_iext_lookup_extent(ip, ifp, offset_fsb, &icur, &got))
		return;

	/* This is the extent before; try sliding up one. */
	if (got.br_startoff < offset_fsb) {
		if (!xfs_iext_next_extent(ifp, &icur, &got))
			return;
	}

	if (got.br_startoff >= imap->br_startoff + imap->br_blockcount)
		return;

	imap->br_blockcount = got.br_startoff - imap->br_startoff;
	trace_xfs_reflink_trim_irec(ip, imap);
}

/*
 * Cancel CoW reservations for some block range of an inode.
 *
 * If cancel_real is true this function cancels all COW fork extents for the
 * inode; if cancel_real is false, real extents are not cleared.
 */
int
xfs_reflink_cancel_cow_blocks(
	struct xfs_inode		*ip,
	struct xfs_trans		**tpp,
	xfs_fileoff_t			offset_fsb,
	xfs_fileoff_t			end_fsb,
	bool				cancel_real)
{
	struct xfs_ifork		*ifp = XFS_IFORK_PTR(ip, XFS_COW_FORK);
	struct xfs_bmbt_irec		got, del;
	struct xfs_iext_cursor		icur;
	xfs_fsblock_t			firstfsb;
	struct xfs_defer_ops		dfops;
	int				error = 0;

	if (!xfs_is_reflink_inode(ip))
		return 0;
	if (!xfs_iext_lookup_extent_before(ip, ifp, &end_fsb, &icur, &got))
		return 0;

	/* Walk backwards until we're out of the I/O range... */
	while (got.br_startoff + got.br_blockcount > offset_fsb) {
		del = got;
		xfs_trim_extent(&del, offset_fsb, end_fsb - offset_fsb);

		/* Extent delete may have bumped ext forward */
		if (!del.br_blockcount) {
			xfs_iext_prev(ifp, &icur);
			goto next_extent;
		}

		trace_xfs_reflink_cancel_cow(ip, &del);

		if (isnullstartblock(del.br_startblock)) {
			error = xfs_bmap_del_extent_delay(ip, XFS_COW_FORK,
					&icur, &got, &del);
			if (error)
				break;
		} else if (del.br_state == XFS_EXT_UNWRITTEN || cancel_real) {
			xfs_trans_ijoin(*tpp, ip, 0);
			xfs_defer_init(&dfops, &firstfsb);

			/* Free the CoW orphan record. */
			error = xfs_refcount_free_cow_extent(ip->i_mount,
					&dfops, del.br_startblock,
					del.br_blockcount);
			if (error)
				break;

			xfs_bmap_add_free(ip->i_mount, &dfops,
					del.br_startblock, del.br_blockcount,
					NULL);

			/* Update quota accounting */
			xfs_trans_mod_dquot_byino(*tpp, ip, XFS_TRANS_DQ_BCOUNT,
					-(long)del.br_blockcount);

			/* Roll the transaction */
			xfs_defer_ijoin(&dfops, ip);
			error = xfs_defer_finish(tpp, &dfops);
			if (error) {
				xfs_defer_cancel(&dfops);
				break;
			}

			/* Remove the mapping from the CoW fork. */
			xfs_bmap_del_extent_cow(ip, &icur, &got, &del);
		}
next_extent:
		if (!xfs_iext_get_extent(ifp, &icur, &got))
			break;
	}

	/* clear tag if cow fork is emptied */
	if (!ifp->if_bytes)
		xfs_inode_clear_cowblocks_tag(ip);

	return error;
}

/*
 * Cancel CoW reservations for some byte range of an inode.
 *
 * If cancel_real is true this function cancels all COW fork extents for the
 * inode; if cancel_real is false, real extents are not cleared.
 */
int
xfs_reflink_cancel_cow_range(
	struct xfs_inode	*ip,
	xfs_off_t		offset,
	xfs_off_t		count,
	bool			cancel_real)
{
	struct xfs_trans	*tp;
	xfs_fileoff_t		offset_fsb;
	xfs_fileoff_t		end_fsb;
	int			error;

	trace_xfs_reflink_cancel_cow_range(ip, offset, count);
	ASSERT(xfs_is_reflink_inode(ip));

	offset_fsb = XFS_B_TO_FSBT(ip->i_mount, offset);
	if (count == NULLFILEOFF)
		end_fsb = NULLFILEOFF;
	else
		end_fsb = XFS_B_TO_FSB(ip->i_mount, offset + count);

	/* Start a rolling transaction to remove the mappings */
	error = xfs_trans_alloc(ip->i_mount, &M_RES(ip->i_mount)->tr_write,
			0, 0, 0, &tp);
	if (error)
		goto out;

	xfs_ilock(ip, XFS_ILOCK_EXCL);
	xfs_trans_ijoin(tp, ip, 0);

	/* Scrape out the old CoW reservations */
	error = xfs_reflink_cancel_cow_blocks(ip, &tp, offset_fsb, end_fsb,
			cancel_real);
	if (error)
		goto out_cancel;

	error = xfs_trans_commit(tp);

	xfs_iunlock(ip, XFS_ILOCK_EXCL);
	return error;

out_cancel:
	xfs_trans_cancel(tp);
	xfs_iunlock(ip, XFS_ILOCK_EXCL);
out:
	trace_xfs_reflink_cancel_cow_range_error(ip, error, _RET_IP_);
	return error;
}

/*
 * Remap parts of a file's data fork after a successful CoW.
 */
int
xfs_reflink_end_cow(
	struct xfs_inode		*ip,
	xfs_off_t			offset,
	xfs_off_t			count)
{
	struct xfs_ifork		*ifp = XFS_IFORK_PTR(ip, XFS_COW_FORK);
	struct xfs_bmbt_irec		got, del;
	struct xfs_trans		*tp;
	xfs_fileoff_t			offset_fsb;
	xfs_fileoff_t			end_fsb;
	xfs_fsblock_t			firstfsb;
	struct xfs_defer_ops		dfops;
	int				error;
	unsigned int			resblks;
	xfs_filblks_t			rlen;
	struct xfs_iext_cursor		icur;

	trace_xfs_reflink_end_cow(ip, offset, count);

	/* No COW extents?  That's easy! */
	if (ifp->if_bytes == 0)
		return 0;

	offset_fsb = XFS_B_TO_FSBT(ip->i_mount, offset);
	end_fsb = XFS_B_TO_FSB(ip->i_mount, offset + count);

	/*
	 * Start a rolling transaction to switch the mappings.  We're
	 * unlikely ever to have to remap 16T worth of single-block
	 * extents, so just cap the worst case extent count to 2^32-1.
	 * Stick a warning in just in case, and avoid 64-bit division.
	 */
	BUILD_BUG_ON(MAX_RW_COUNT > UINT_MAX);
	if (end_fsb - offset_fsb > UINT_MAX) {
		error = -EFSCORRUPTED;
		xfs_force_shutdown(ip->i_mount, SHUTDOWN_CORRUPT_INCORE);
		ASSERT(0);
		goto out;
	}
	resblks = XFS_NEXTENTADD_SPACE_RES(ip->i_mount,
			(unsigned int)(end_fsb - offset_fsb),
			XFS_DATA_FORK);
	error = xfs_trans_alloc(ip->i_mount, &M_RES(ip->i_mount)->tr_write,
			resblks, 0, 0, &tp);
	if (error)
		goto out;

	xfs_ilock(ip, XFS_ILOCK_EXCL);
	xfs_trans_ijoin(tp, ip, 0);

<<<<<<< HEAD
	/* If there is a hole at end_fsb - 1 go to the previous extent */
	if (!xfs_iext_lookup_extent(ip, ifp, end_fsb - 1, &idx, &got) ||
	    got.br_startoff > end_fsb) {
		/*
		 * In case of racing, overlapping AIO writes no COW extents
		 * might be left by the time I/O completes for the loser of
		 * the race.  In that case we are done.
		 */
		if (idx <= 0)
			goto out_cancel;
		xfs_iext_get_extent(ifp, --idx, &got);
	}
=======
	/*
	 * In case of racing, overlapping AIO writes no COW extents might be
	 * left by the time I/O completes for the loser of the race.  In that
	 * case we are done.
	 */
	if (!xfs_iext_lookup_extent_before(ip, ifp, &end_fsb, &icur, &got))
		goto out_cancel;
>>>>>>> 9abd04af

	/* Walk backwards until we're out of the I/O range... */
	while (got.br_startoff + got.br_blockcount > offset_fsb) {
		del = got;
		xfs_trim_extent(&del, offset_fsb, end_fsb - offset_fsb);

		/* Extent delete may have bumped ext forward */
		if (!del.br_blockcount) {
			xfs_iext_prev(ifp, &icur);
			goto next_extent;
		}

		ASSERT(!isnullstartblock(got.br_startblock));

		/*
		 * Don't remap unwritten extents; these are
		 * speculatively preallocated CoW extents that have been
		 * allocated but have not yet been involved in a write.
		 */
		if (got.br_state == XFS_EXT_UNWRITTEN) {
			xfs_iext_prev(ifp, &icur);
			goto next_extent;
		}

		/* Unmap the old blocks in the data fork. */
		xfs_defer_init(&dfops, &firstfsb);
		rlen = del.br_blockcount;
		error = __xfs_bunmapi(tp, ip, del.br_startoff, &rlen, 0, 1,
				&firstfsb, &dfops);
		if (error)
			goto out_defer;

		/* Trim the extent to whatever got unmapped. */
		if (rlen) {
			xfs_trim_extent(&del, del.br_startoff + rlen,
				del.br_blockcount - rlen);
		}
		trace_xfs_reflink_cow_remap(ip, &del);

		/* Free the CoW orphan record. */
		error = xfs_refcount_free_cow_extent(tp->t_mountp, &dfops,
				del.br_startblock, del.br_blockcount);
		if (error)
			goto out_defer;

		/* Map the new blocks into the data fork. */
		error = xfs_bmap_map_extent(tp->t_mountp, &dfops, ip, &del);
		if (error)
			goto out_defer;

		/* Remove the mapping from the CoW fork. */
		xfs_bmap_del_extent_cow(ip, &icur, &got, &del);

		xfs_defer_ijoin(&dfops, ip);
		error = xfs_defer_finish(&tp, &dfops);
		if (error)
			goto out_defer;
next_extent:
		if (!xfs_iext_get_extent(ifp, &icur, &got))
			break;
	}

	error = xfs_trans_commit(tp);
	xfs_iunlock(ip, XFS_ILOCK_EXCL);
	if (error)
		goto out;
	return 0;

out_defer:
	xfs_defer_cancel(&dfops);
out_cancel:
	xfs_trans_cancel(tp);
	xfs_iunlock(ip, XFS_ILOCK_EXCL);
out:
	trace_xfs_reflink_end_cow_error(ip, error, _RET_IP_);
	return error;
}

/*
 * Free leftover CoW reservations that didn't get cleaned out.
 */
int
xfs_reflink_recover_cow(
	struct xfs_mount	*mp)
{
	xfs_agnumber_t		agno;
	int			error = 0;

	if (!xfs_sb_version_hasreflink(&mp->m_sb))
		return 0;

	for (agno = 0; agno < mp->m_sb.sb_agcount; agno++) {
		error = xfs_refcount_recover_cow_leftovers(mp, agno);
		if (error)
			break;
	}

	return error;
}

/*
 * Reflinking (Block) Ranges of Two Files Together
 *
 * First, ensure that the reflink flag is set on both inodes.  The flag is an
 * optimization to avoid unnecessary refcount btree lookups in the write path.
 *
 * Now we can iteratively remap the range of extents (and holes) in src to the
 * corresponding ranges in dest.  Let drange and srange denote the ranges of
 * logical blocks in dest and src touched by the reflink operation.
 *
 * While the length of drange is greater than zero,
 *    - Read src's bmbt at the start of srange ("imap")
 *    - If imap doesn't exist, make imap appear to start at the end of srange
 *      with zero length.
 *    - If imap starts before srange, advance imap to start at srange.
 *    - If imap goes beyond srange, truncate imap to end at the end of srange.
 *    - Punch (imap start - srange start + imap len) blocks from dest at
 *      offset (drange start).
 *    - If imap points to a real range of pblks,
 *         > Increase the refcount of the imap's pblks
 *         > Map imap's pblks into dest at the offset
 *           (drange start + imap start - srange start)
 *    - Advance drange and srange by (imap start - srange start + imap len)
 *
 * Finally, if the reflink made dest longer, update both the in-core and
 * on-disk file sizes.
 *
 * ASCII Art Demonstration:
 *
 * Let's say we want to reflink this source file:
 *
 * ----SSSSSSS-SSSSS----SSSSSS (src file)
 *   <-------------------->
 *
 * into this destination file:
 *
 * --DDDDDDDDDDDDDDDDDDD--DDD (dest file)
 *        <-------------------->
 * '-' means a hole, and 'S' and 'D' are written blocks in the src and dest.
 * Observe that the range has different logical offsets in either file.
 *
 * Consider that the first extent in the source file doesn't line up with our
 * reflink range.  Unmapping  and remapping are separate operations, so we can
 * unmap more blocks from the destination file than we remap.
 *
 * ----SSSSSSS-SSSSS----SSSSSS
 *   <------->
 * --DDDDD---------DDDDD--DDD
 *        <------->
 *
 * Now remap the source extent into the destination file:
 *
 * ----SSSSSSS-SSSSS----SSSSSS
 *   <------->
 * --DDDDD--SSSSSSSDDDDD--DDD
 *        <------->
 *
 * Do likewise with the second hole and extent in our range.  Holes in the
 * unmap range don't affect our operation.
 *
 * ----SSSSSSS-SSSSS----SSSSSS
 *            <---->
 * --DDDDD--SSSSSSS-SSSSS-DDD
 *                 <---->
 *
 * Finally, unmap and remap part of the third extent.  This will increase the
 * size of the destination file.
 *
 * ----SSSSSSS-SSSSS----SSSSSS
 *                  <----->
 * --DDDDD--SSSSSSS-SSSSS----SSS
 *                       <----->
 *
 * Once we update the destination file's i_size, we're done.
 */

/*
 * Ensure the reflink bit is set in both inodes.
 */
STATIC int
xfs_reflink_set_inode_flag(
	struct xfs_inode	*src,
	struct xfs_inode	*dest)
{
	struct xfs_mount	*mp = src->i_mount;
	int			error;
	struct xfs_trans	*tp;

	if (xfs_is_reflink_inode(src) && xfs_is_reflink_inode(dest))
		return 0;

	error = xfs_trans_alloc(mp, &M_RES(mp)->tr_ichange, 0, 0, 0, &tp);
	if (error)
		goto out_error;

	/* Lock both files against IO */
	if (src->i_ino == dest->i_ino)
		xfs_ilock(src, XFS_ILOCK_EXCL);
	else
		xfs_lock_two_inodes(src, dest, XFS_ILOCK_EXCL);

	if (!xfs_is_reflink_inode(src)) {
		trace_xfs_reflink_set_inode_flag(src);
		xfs_trans_ijoin(tp, src, XFS_ILOCK_EXCL);
		src->i_d.di_flags2 |= XFS_DIFLAG2_REFLINK;
		xfs_trans_log_inode(tp, src, XFS_ILOG_CORE);
		xfs_ifork_init_cow(src);
	} else
		xfs_iunlock(src, XFS_ILOCK_EXCL);

	if (src->i_ino == dest->i_ino)
		goto commit_flags;

	if (!xfs_is_reflink_inode(dest)) {
		trace_xfs_reflink_set_inode_flag(dest);
		xfs_trans_ijoin(tp, dest, XFS_ILOCK_EXCL);
		dest->i_d.di_flags2 |= XFS_DIFLAG2_REFLINK;
		xfs_trans_log_inode(tp, dest, XFS_ILOG_CORE);
		xfs_ifork_init_cow(dest);
	} else
		xfs_iunlock(dest, XFS_ILOCK_EXCL);

commit_flags:
	error = xfs_trans_commit(tp);
	if (error)
		goto out_error;
	return error;

out_error:
	trace_xfs_reflink_set_inode_flag_error(dest, error, _RET_IP_);
	return error;
}

/*
 * Update destination inode size & cowextsize hint, if necessary.
 */
STATIC int
xfs_reflink_update_dest(
	struct xfs_inode	*dest,
	xfs_off_t		newlen,
	xfs_extlen_t		cowextsize,
	bool			is_dedupe)
{
	struct xfs_mount	*mp = dest->i_mount;
	struct xfs_trans	*tp;
	int			error;

	if (is_dedupe && newlen <= i_size_read(VFS_I(dest)) && cowextsize == 0)
		return 0;

	error = xfs_trans_alloc(mp, &M_RES(mp)->tr_ichange, 0, 0, 0, &tp);
	if (error)
		goto out_error;

	xfs_ilock(dest, XFS_ILOCK_EXCL);
	xfs_trans_ijoin(tp, dest, XFS_ILOCK_EXCL);

	if (newlen > i_size_read(VFS_I(dest))) {
		trace_xfs_reflink_update_inode_size(dest, newlen);
		i_size_write(VFS_I(dest), newlen);
		dest->i_d.di_size = newlen;
	}

	if (cowextsize) {
		dest->i_d.di_cowextsize = cowextsize;
		dest->i_d.di_flags2 |= XFS_DIFLAG2_COWEXTSIZE;
	}

	if (!is_dedupe) {
		xfs_trans_ichgtime(tp, dest,
				   XFS_ICHGTIME_MOD | XFS_ICHGTIME_CHG);
	}
	xfs_trans_log_inode(tp, dest, XFS_ILOG_CORE);

	error = xfs_trans_commit(tp);
	if (error)
		goto out_error;
	return error;

out_error:
	trace_xfs_reflink_update_inode_size_error(dest, error, _RET_IP_);
	return error;
}

/*
 * Do we have enough reserve in this AG to handle a reflink?  The refcount
 * btree already reserved all the space it needs, but the rmap btree can grow
 * infinitely, so we won't allow more reflinks when the AG is down to the
 * btree reserves.
 */
static int
xfs_reflink_ag_has_free_space(
	struct xfs_mount	*mp,
	xfs_agnumber_t		agno)
{
	struct xfs_perag	*pag;
	int			error = 0;

	if (!xfs_sb_version_hasrmapbt(&mp->m_sb))
		return 0;

	pag = xfs_perag_get(mp, agno);
	if (xfs_ag_resv_critical(pag, XFS_AG_RESV_AGFL) ||
	    xfs_ag_resv_critical(pag, XFS_AG_RESV_METADATA))
		error = -ENOSPC;
	xfs_perag_put(pag);
	return error;
}

/*
 * Unmap a range of blocks from a file, then map other blocks into the hole.
 * The range to unmap is (destoff : destoff + srcioff + irec->br_blockcount).
 * The extent irec is mapped into dest at irec->br_startoff.
 */
STATIC int
xfs_reflink_remap_extent(
	struct xfs_inode	*ip,
	struct xfs_bmbt_irec	*irec,
	xfs_fileoff_t		destoff,
	xfs_off_t		new_isize)
{
	struct xfs_mount	*mp = ip->i_mount;
	bool			real_extent = xfs_bmap_is_real_extent(irec);
	struct xfs_trans	*tp;
	xfs_fsblock_t		firstfsb;
	unsigned int		resblks;
	struct xfs_defer_ops	dfops;
	struct xfs_bmbt_irec	uirec;
	xfs_filblks_t		rlen;
	xfs_filblks_t		unmap_len;
	xfs_off_t		newlen;
	int			error;

	unmap_len = irec->br_startoff + irec->br_blockcount - destoff;
	trace_xfs_reflink_punch_range(ip, destoff, unmap_len);

	/* No reflinking if we're low on space */
	if (real_extent) {
		error = xfs_reflink_ag_has_free_space(mp,
				XFS_FSB_TO_AGNO(mp, irec->br_startblock));
		if (error)
			goto out;
	}

	/* Start a rolling transaction to switch the mappings */
	resblks = XFS_EXTENTADD_SPACE_RES(ip->i_mount, XFS_DATA_FORK);
	error = xfs_trans_alloc(mp, &M_RES(mp)->tr_write, resblks, 0, 0, &tp);
	if (error)
		goto out;

	xfs_ilock(ip, XFS_ILOCK_EXCL);
	xfs_trans_ijoin(tp, ip, 0);

	/* If we're not just clearing space, then do we have enough quota? */
	if (real_extent) {
		error = xfs_trans_reserve_quota_nblks(tp, ip,
				irec->br_blockcount, 0, XFS_QMOPT_RES_REGBLKS);
		if (error)
			goto out_cancel;
	}

	trace_xfs_reflink_remap(ip, irec->br_startoff,
				irec->br_blockcount, irec->br_startblock);

	/* Unmap the old blocks in the data fork. */
	rlen = unmap_len;
	while (rlen) {
		xfs_defer_init(&dfops, &firstfsb);
		error = __xfs_bunmapi(tp, ip, destoff, &rlen, 0, 1,
				&firstfsb, &dfops);
		if (error)
			goto out_defer;

		/*
		 * Trim the extent to whatever got unmapped.
		 * Remember, bunmapi works backwards.
		 */
		uirec.br_startblock = irec->br_startblock + rlen;
		uirec.br_startoff = irec->br_startoff + rlen;
		uirec.br_blockcount = unmap_len - rlen;
		unmap_len = rlen;

		/* If this isn't a real mapping, we're done. */
		if (!real_extent || uirec.br_blockcount == 0)
			goto next_extent;

		trace_xfs_reflink_remap(ip, uirec.br_startoff,
				uirec.br_blockcount, uirec.br_startblock);

		/* Update the refcount tree */
		error = xfs_refcount_increase_extent(mp, &dfops, &uirec);
		if (error)
			goto out_defer;

		/* Map the new blocks into the data fork. */
		error = xfs_bmap_map_extent(mp, &dfops, ip, &uirec);
		if (error)
			goto out_defer;

		/* Update quota accounting. */
		xfs_trans_mod_dquot_byino(tp, ip, XFS_TRANS_DQ_BCOUNT,
				uirec.br_blockcount);

		/* Update dest isize if needed. */
		newlen = XFS_FSB_TO_B(mp,
				uirec.br_startoff + uirec.br_blockcount);
		newlen = min_t(xfs_off_t, newlen, new_isize);
		if (newlen > i_size_read(VFS_I(ip))) {
			trace_xfs_reflink_update_inode_size(ip, newlen);
			i_size_write(VFS_I(ip), newlen);
			ip->i_d.di_size = newlen;
			xfs_trans_log_inode(tp, ip, XFS_ILOG_CORE);
		}

next_extent:
		/* Process all the deferred stuff. */
		xfs_defer_ijoin(&dfops, ip);
		error = xfs_defer_finish(&tp, &dfops);
		if (error)
			goto out_defer;
	}

	error = xfs_trans_commit(tp);
	xfs_iunlock(ip, XFS_ILOCK_EXCL);
	if (error)
		goto out;
	return 0;

out_defer:
	xfs_defer_cancel(&dfops);
out_cancel:
	xfs_trans_cancel(tp);
	xfs_iunlock(ip, XFS_ILOCK_EXCL);
out:
	trace_xfs_reflink_remap_extent_error(ip, error, _RET_IP_);
	return error;
}

/*
 * Iteratively remap one file's extents (and holes) to another's.
 */
STATIC int
xfs_reflink_remap_blocks(
	struct xfs_inode	*src,
	xfs_fileoff_t		srcoff,
	struct xfs_inode	*dest,
	xfs_fileoff_t		destoff,
	xfs_filblks_t		len,
	xfs_off_t		new_isize)
{
	struct xfs_bmbt_irec	imap;
	int			nimaps;
	int			error = 0;
	xfs_filblks_t		range_len;

	/* drange = (destoff, destoff + len); srange = (srcoff, srcoff + len) */
	while (len) {
		trace_xfs_reflink_remap_blocks_loop(src, srcoff, len,
				dest, destoff);
		/* Read extent from the source file */
		nimaps = 1;
		xfs_ilock(src, XFS_ILOCK_EXCL);
		error = xfs_bmapi_read(src, srcoff, len, &imap, &nimaps, 0);
		xfs_iunlock(src, XFS_ILOCK_EXCL);
		if (error)
			goto err;
		ASSERT(nimaps == 1);

		trace_xfs_reflink_remap_imap(src, srcoff, len, XFS_IO_OVERWRITE,
				&imap);

		/* Translate imap into the destination file. */
		range_len = imap.br_startoff + imap.br_blockcount - srcoff;
		imap.br_startoff += destoff - srcoff;

		/* Clear dest from destoff to the end of imap and map it in. */
		error = xfs_reflink_remap_extent(dest, &imap, destoff,
				new_isize);
		if (error)
			goto err;

		if (fatal_signal_pending(current)) {
			error = -EINTR;
			goto err;
		}

		/* Advance drange/srange */
		srcoff += range_len;
		destoff += range_len;
		len -= range_len;
	}

	return 0;

err:
	trace_xfs_reflink_remap_blocks_error(dest, error, _RET_IP_);
	return error;
}

/*
 * Link a range of blocks from one file to another.
 */
int
xfs_reflink_remap_range(
	struct file		*file_in,
	loff_t			pos_in,
	struct file		*file_out,
	loff_t			pos_out,
	u64			len,
	bool			is_dedupe)
{
	struct inode		*inode_in = file_inode(file_in);
	struct xfs_inode	*src = XFS_I(inode_in);
	struct inode		*inode_out = file_inode(file_out);
	struct xfs_inode	*dest = XFS_I(inode_out);
	struct xfs_mount	*mp = src->i_mount;
	bool			same_inode = (inode_in == inode_out);
	xfs_fileoff_t		sfsbno, dfsbno;
	xfs_filblks_t		fsblen;
	xfs_extlen_t		cowextsize;
	ssize_t			ret;

	if (!xfs_sb_version_hasreflink(&mp->m_sb))
		return -EOPNOTSUPP;

	if (XFS_FORCED_SHUTDOWN(mp))
		return -EIO;

	/* Lock both files against IO */
	lock_two_nondirectories(inode_in, inode_out);
	if (same_inode)
		xfs_ilock(src, XFS_MMAPLOCK_EXCL);
	else
		xfs_lock_two_inodes(src, dest, XFS_MMAPLOCK_EXCL);

	/* Check file eligibility and prepare for block sharing. */
	ret = -EINVAL;
	/* Don't reflink realtime inodes */
	if (XFS_IS_REALTIME_INODE(src) || XFS_IS_REALTIME_INODE(dest))
		goto out_unlock;

	/* Don't share DAX file data for now. */
	if (IS_DAX(inode_in) || IS_DAX(inode_out))
		goto out_unlock;

	ret = vfs_clone_file_prep_inodes(inode_in, pos_in, inode_out, pos_out,
			&len, is_dedupe);
	if (ret <= 0)
		goto out_unlock;

	trace_xfs_reflink_remap_range(src, pos_in, len, dest, pos_out);

	/* Set flags and remap blocks. */
	ret = xfs_reflink_set_inode_flag(src, dest);
	if (ret)
		goto out_unlock;

	dfsbno = XFS_B_TO_FSBT(mp, pos_out);
	sfsbno = XFS_B_TO_FSBT(mp, pos_in);
	fsblen = XFS_B_TO_FSB(mp, len);
	ret = xfs_reflink_remap_blocks(src, sfsbno, dest, dfsbno, fsblen,
			pos_out + len);
	if (ret)
		goto out_unlock;

	/* Zap any page cache for the destination file's range. */
	truncate_inode_pages_range(&inode_out->i_data, pos_out,
				   PAGE_ALIGN(pos_out + len) - 1);

	/*
	 * Carry the cowextsize hint from src to dest if we're sharing the
	 * entire source file to the entire destination file, the source file
	 * has a cowextsize hint, and the destination file does not.
	 */
	cowextsize = 0;
	if (pos_in == 0 && len == i_size_read(inode_in) &&
	    (src->i_d.di_flags2 & XFS_DIFLAG2_COWEXTSIZE) &&
	    pos_out == 0 && len >= i_size_read(inode_out) &&
	    !(dest->i_d.di_flags2 & XFS_DIFLAG2_COWEXTSIZE))
		cowextsize = src->i_d.di_cowextsize;

	ret = xfs_reflink_update_dest(dest, pos_out + len, cowextsize,
			is_dedupe);

out_unlock:
	xfs_iunlock(src, XFS_MMAPLOCK_EXCL);
	if (!same_inode)
		xfs_iunlock(dest, XFS_MMAPLOCK_EXCL);
	unlock_two_nondirectories(inode_in, inode_out);
	if (ret)
		trace_xfs_reflink_remap_range_error(dest, ret, _RET_IP_);
	return ret;
}

/*
 * The user wants to preemptively CoW all shared blocks in this file,
 * which enables us to turn off the reflink flag.  Iterate all
 * extents which are not prealloc/delalloc to see which ranges are
 * mentioned in the refcount tree, then read those blocks into the
 * pagecache, dirty them, fsync them back out, and then we can update
 * the inode flag.  What happens if we run out of memory? :)
 */
STATIC int
xfs_reflink_dirty_extents(
	struct xfs_inode	*ip,
	xfs_fileoff_t		fbno,
	xfs_filblks_t		end,
	xfs_off_t		isize)
{
	struct xfs_mount	*mp = ip->i_mount;
	xfs_agnumber_t		agno;
	xfs_agblock_t		agbno;
	xfs_extlen_t		aglen;
	xfs_agblock_t		rbno;
	xfs_extlen_t		rlen;
	xfs_off_t		fpos;
	xfs_off_t		flen;
	struct xfs_bmbt_irec	map[2];
	int			nmaps;
	int			error = 0;

	while (end - fbno > 0) {
		nmaps = 1;
		/*
		 * Look for extents in the file.  Skip holes, delalloc, or
		 * unwritten extents; they can't be reflinked.
		 */
		error = xfs_bmapi_read(ip, fbno, end - fbno, map, &nmaps, 0);
		if (error)
			goto out;
		if (nmaps == 0)
			break;
		if (!xfs_bmap_is_real_extent(&map[0]))
			goto next;

		map[1] = map[0];
		while (map[1].br_blockcount) {
			agno = XFS_FSB_TO_AGNO(mp, map[1].br_startblock);
			agbno = XFS_FSB_TO_AGBNO(mp, map[1].br_startblock);
			aglen = map[1].br_blockcount;

			error = xfs_reflink_find_shared(mp, NULL, agno, agbno,
					aglen, &rbno, &rlen, true);
			if (error)
				goto out;
			if (rbno == NULLAGBLOCK)
				break;

			/* Dirty the pages */
			xfs_iunlock(ip, XFS_ILOCK_EXCL);
			fpos = XFS_FSB_TO_B(mp, map[1].br_startoff +
					(rbno - agbno));
			flen = XFS_FSB_TO_B(mp, rlen);
			if (fpos + flen > isize)
				flen = isize - fpos;
			error = iomap_file_dirty(VFS_I(ip), fpos, flen,
					&xfs_iomap_ops);
			xfs_ilock(ip, XFS_ILOCK_EXCL);
			if (error)
				goto out;

			map[1].br_blockcount -= (rbno - agbno + rlen);
			map[1].br_startoff += (rbno - agbno + rlen);
			map[1].br_startblock += (rbno - agbno + rlen);
		}

next:
		fbno = map[0].br_startoff + map[0].br_blockcount;
	}
out:
	return error;
}

/* Does this inode need the reflink flag? */
int
xfs_reflink_inode_has_shared_extents(
	struct xfs_trans		*tp,
	struct xfs_inode		*ip,
	bool				*has_shared)
{
	struct xfs_bmbt_irec		got;
	struct xfs_mount		*mp = ip->i_mount;
	struct xfs_ifork		*ifp;
	xfs_agnumber_t			agno;
	xfs_agblock_t			agbno;
	xfs_extlen_t			aglen;
	xfs_agblock_t			rbno;
	xfs_extlen_t			rlen;
	struct xfs_iext_cursor		icur;
	bool				found;
	int				error;

	ifp = XFS_IFORK_PTR(ip, XFS_DATA_FORK);
	if (!(ifp->if_flags & XFS_IFEXTENTS)) {
		error = xfs_iread_extents(tp, ip, XFS_DATA_FORK);
		if (error)
			return error;
	}

	*has_shared = false;
	found = xfs_iext_lookup_extent(ip, ifp, 0, &icur, &got);
	while (found) {
		if (isnullstartblock(got.br_startblock) ||
		    got.br_state != XFS_EXT_NORM)
			goto next;
		agno = XFS_FSB_TO_AGNO(mp, got.br_startblock);
		agbno = XFS_FSB_TO_AGBNO(mp, got.br_startblock);
		aglen = got.br_blockcount;

		error = xfs_reflink_find_shared(mp, tp, agno, agbno, aglen,
				&rbno, &rlen, false);
		if (error)
			return error;
		/* Is there still a shared block here? */
		if (rbno != NULLAGBLOCK) {
			*has_shared = true;
			return 0;
		}
next:
		found = xfs_iext_next_extent(ifp, &icur, &got);
	}

	return 0;
}

/* Clear the inode reflink flag if there are no shared extents. */
int
xfs_reflink_clear_inode_flag(
	struct xfs_inode	*ip,
	struct xfs_trans	**tpp)
{
	bool			needs_flag;
	int			error = 0;

	ASSERT(xfs_is_reflink_inode(ip));

	error = xfs_reflink_inode_has_shared_extents(*tpp, ip, &needs_flag);
	if (error || needs_flag)
		return error;

	/*
	 * We didn't find any shared blocks so turn off the reflink flag.
	 * First, get rid of any leftover CoW mappings.
	 */
	error = xfs_reflink_cancel_cow_blocks(ip, tpp, 0, NULLFILEOFF, true);
	if (error)
		return error;

	/* Clear the inode flag. */
	trace_xfs_reflink_unset_inode_flag(ip);
	ip->i_d.di_flags2 &= ~XFS_DIFLAG2_REFLINK;
	xfs_inode_clear_cowblocks_tag(ip);
	xfs_trans_ijoin(*tpp, ip, 0);
	xfs_trans_log_inode(*tpp, ip, XFS_ILOG_CORE);

	return error;
}

/*
 * Clear the inode reflink flag if there are no shared extents and the size
 * hasn't changed.
 */
STATIC int
xfs_reflink_try_clear_inode_flag(
	struct xfs_inode	*ip)
{
	struct xfs_mount	*mp = ip->i_mount;
	struct xfs_trans	*tp;
	int			error = 0;

	/* Start a rolling transaction to remove the mappings */
	error = xfs_trans_alloc(mp, &M_RES(mp)->tr_write, 0, 0, 0, &tp);
	if (error)
		return error;

	xfs_ilock(ip, XFS_ILOCK_EXCL);
	xfs_trans_ijoin(tp, ip, 0);

	error = xfs_reflink_clear_inode_flag(ip, &tp);
	if (error)
		goto cancel;

	error = xfs_trans_commit(tp);
	if (error)
		goto out;

	xfs_iunlock(ip, XFS_ILOCK_EXCL);
	return 0;
cancel:
	xfs_trans_cancel(tp);
out:
	xfs_iunlock(ip, XFS_ILOCK_EXCL);
	return error;
}

/*
 * Pre-COW all shared blocks within a given byte range of a file and turn off
 * the reflink flag if we unshare all of the file's blocks.
 */
int
xfs_reflink_unshare(
	struct xfs_inode	*ip,
	xfs_off_t		offset,
	xfs_off_t		len)
{
	struct xfs_mount	*mp = ip->i_mount;
	xfs_fileoff_t		fbno;
	xfs_filblks_t		end;
	xfs_off_t		isize;
	int			error;

	if (!xfs_is_reflink_inode(ip))
		return 0;

	trace_xfs_reflink_unshare(ip, offset, len);

	inode_dio_wait(VFS_I(ip));

	/* Try to CoW the selected ranges */
	xfs_ilock(ip, XFS_ILOCK_EXCL);
	fbno = XFS_B_TO_FSBT(mp, offset);
	isize = i_size_read(VFS_I(ip));
	end = XFS_B_TO_FSB(mp, offset + len);
	error = xfs_reflink_dirty_extents(ip, fbno, end, isize);
	if (error)
		goto out_unlock;
	xfs_iunlock(ip, XFS_ILOCK_EXCL);

	/* Wait for the IO to finish */
	error = filemap_write_and_wait(VFS_I(ip)->i_mapping);
	if (error)
		goto out;

	/* Turn off the reflink flag if possible. */
	error = xfs_reflink_try_clear_inode_flag(ip);
	if (error)
		goto out;

	return 0;

out_unlock:
	xfs_iunlock(ip, XFS_ILOCK_EXCL);
out:
	trace_xfs_reflink_unshare_error(ip, error, _RET_IP_);
	return error;
}<|MERGE_RESOLUTION|>--- conflicted
+++ resolved
@@ -734,20 +734,6 @@
 	xfs_ilock(ip, XFS_ILOCK_EXCL);
 	xfs_trans_ijoin(tp, ip, 0);
 
-<<<<<<< HEAD
-	/* If there is a hole at end_fsb - 1 go to the previous extent */
-	if (!xfs_iext_lookup_extent(ip, ifp, end_fsb - 1, &idx, &got) ||
-	    got.br_startoff > end_fsb) {
-		/*
-		 * In case of racing, overlapping AIO writes no COW extents
-		 * might be left by the time I/O completes for the loser of
-		 * the race.  In that case we are done.
-		 */
-		if (idx <= 0)
-			goto out_cancel;
-		xfs_iext_get_extent(ifp, --idx, &got);
-	}
-=======
 	/*
 	 * In case of racing, overlapping AIO writes no COW extents might be
 	 * left by the time I/O completes for the loser of the race.  In that
@@ -755,7 +741,6 @@
 	 */
 	if (!xfs_iext_lookup_extent_before(ip, ifp, &end_fsb, &icur, &got))
 		goto out_cancel;
->>>>>>> 9abd04af
 
 	/* Walk backwards until we're out of the I/O range... */
 	while (got.br_startoff + got.br_blockcount > offset_fsb) {
