#ifndef _LINUX_SCHED_H
#define _LINUX_SCHED_H

/*
 * Define 'struct task_struct' and provide the main scheduler
 * APIs (schedule(), wakeup variants, etc.)
 */

#include <uapi/linux/sched.h>

#include <asm/current.h>

#include <linux/pid.h>
#include <linux/sem.h>
#include <linux/shm.h>
#include <linux/kcov.h>
#include <linux/mutex.h>
#include <linux/plist.h>
#include <linux/hrtimer.h>
#include <linux/seccomp.h>
#include <linux/nodemask.h>
#include <linux/rcupdate.h>
#include <linux/resource.h>
#include <linux/latencytop.h>
#include <linux/sched/prio.h>
#include <linux/signal_types.h>
#include <linux/mm_types_task.h>
#include <linux/task_io_accounting.h>

/* task_struct member predeclarations (sorted alphabetically): */
struct audit_context;
struct backing_dev_info;
struct bio_list;
struct blk_plug;
struct cfs_rq;
struct fs_struct;
struct futex_pi_state;
struct io_context;
struct mempolicy;
struct nameidata;
struct nsproxy;
struct perf_event_context;
struct pid_namespace;
struct pipe_inode_info;
struct rcu_node;
struct reclaim_state;
struct robust_list_head;
struct sched_attr;
struct sched_param;
struct seq_file;
struct sighand_struct;
struct signal_struct;
struct task_delay_info;
struct task_group;

/*
 * Task state bitmask. NOTE! These bits are also
 * encoded in fs/proc/array.c: get_task_state().
 *
 * We have two separate sets of flags: task->state
 * is about runnability, while task->exit_state are
 * about the task exiting. Confusing, but this way
 * modifying one set can't modify the other one by
 * mistake.
 */

/* Used in tsk->state: */
#define TASK_RUNNING			0
#define TASK_INTERRUPTIBLE		1
#define TASK_UNINTERRUPTIBLE		2
#define __TASK_STOPPED			4
#define __TASK_TRACED			8
/* Used in tsk->exit_state: */
#define EXIT_DEAD			16
#define EXIT_ZOMBIE			32
#define EXIT_TRACE			(EXIT_ZOMBIE | EXIT_DEAD)
/* Used in tsk->state again: */
#define TASK_DEAD			64
#define TASK_WAKEKILL			128
#define TASK_WAKING			256
#define TASK_PARKED			512
#define TASK_NOLOAD			1024
#define TASK_NEW			2048
#define TASK_STATE_MAX			4096

#define TASK_STATE_TO_CHAR_STR		"RSDTtXZxKWPNn"

/* Convenience macros for the sake of set_current_state: */
#define TASK_KILLABLE			(TASK_WAKEKILL | TASK_UNINTERRUPTIBLE)
#define TASK_STOPPED			(TASK_WAKEKILL | __TASK_STOPPED)
#define TASK_TRACED			(TASK_WAKEKILL | __TASK_TRACED)

#define TASK_IDLE			(TASK_UNINTERRUPTIBLE | TASK_NOLOAD)

/* Convenience macros for the sake of wake_up(): */
#define TASK_NORMAL			(TASK_INTERRUPTIBLE | TASK_UNINTERRUPTIBLE)
#define TASK_ALL			(TASK_NORMAL | __TASK_STOPPED | __TASK_TRACED)

/* get_task_state(): */
#define TASK_REPORT			(TASK_RUNNING | TASK_INTERRUPTIBLE | \
					 TASK_UNINTERRUPTIBLE | __TASK_STOPPED | \
					 __TASK_TRACED | EXIT_ZOMBIE | EXIT_DEAD)

#define task_is_traced(task)		((task->state & __TASK_TRACED) != 0)

#define task_is_stopped(task)		((task->state & __TASK_STOPPED) != 0)

#define task_is_stopped_or_traced(task)	((task->state & (__TASK_STOPPED | __TASK_TRACED)) != 0)

#define task_contributes_to_load(task)	((task->state & TASK_UNINTERRUPTIBLE) != 0 && \
					 (task->flags & PF_FROZEN) == 0 && \
					 (task->state & TASK_NOLOAD) == 0)

#ifdef CONFIG_DEBUG_ATOMIC_SLEEP

#define __set_current_state(state_value)			\
	do {							\
		current->task_state_change = _THIS_IP_;		\
		current->state = (state_value);			\
	} while (0)
#define set_current_state(state_value)				\
	do {							\
		current->task_state_change = _THIS_IP_;		\
		smp_store_mb(current->state, (state_value));	\
	} while (0)

#else
/*
 * set_current_state() includes a barrier so that the write of current->state
 * is correctly serialised wrt the caller's subsequent test of whether to
 * actually sleep:
 *
 *   for (;;) {
 *	set_current_state(TASK_UNINTERRUPTIBLE);
 *	if (!need_sleep)
 *		break;
 *
 *	schedule();
 *   }
 *   __set_current_state(TASK_RUNNING);
 *
 * If the caller does not need such serialisation (because, for instance, the
 * condition test and condition change and wakeup are under the same lock) then
 * use __set_current_state().
 *
 * The above is typically ordered against the wakeup, which does:
 *
 *	need_sleep = false;
 *	wake_up_state(p, TASK_UNINTERRUPTIBLE);
 *
 * Where wake_up_state() (and all other wakeup primitives) imply enough
 * barriers to order the store of the variable against wakeup.
 *
 * Wakeup will do: if (@state & p->state) p->state = TASK_RUNNING, that is,
 * once it observes the TASK_UNINTERRUPTIBLE store the waking CPU can issue a
 * TASK_RUNNING store which can collide with __set_current_state(TASK_RUNNING).
 *
 * This is obviously fine, since they both store the exact same value.
 *
 * Also see the comments of try_to_wake_up().
 */
#define __set_current_state(state_value) do { current->state = (state_value); } while (0)
#define set_current_state(state_value)	 smp_store_mb(current->state, (state_value))
#endif

/* Task command name length: */
#define TASK_COMM_LEN			16

extern cpumask_var_t			cpu_isolated_map;

extern void scheduler_tick(void);

#define	MAX_SCHEDULE_TIMEOUT		LONG_MAX

extern long schedule_timeout(long timeout);
extern long schedule_timeout_interruptible(long timeout);
extern long schedule_timeout_killable(long timeout);
extern long schedule_timeout_uninterruptible(long timeout);
extern long schedule_timeout_idle(long timeout);
asmlinkage void schedule(void);
extern void schedule_preempt_disabled(void);

extern int __must_check io_schedule_prepare(void);
extern void io_schedule_finish(int token);
extern long io_schedule_timeout(long timeout);
extern void io_schedule(void);

/**
 * struct prev_cputime - snaphsot of system and user cputime
 * @utime: time spent in user mode
 * @stime: time spent in system mode
 * @lock: protects the above two fields
 *
 * Stores previous user/system time values such that we can guarantee
 * monotonicity.
 */
struct prev_cputime {
#ifndef CONFIG_VIRT_CPU_ACCOUNTING_NATIVE
	u64				utime;
	u64				stime;
	raw_spinlock_t			lock;
#endif
};

/**
 * struct task_cputime - collected CPU time counts
 * @utime:		time spent in user mode, in nanoseconds
 * @stime:		time spent in kernel mode, in nanoseconds
 * @sum_exec_runtime:	total time spent on the CPU, in nanoseconds
 *
 * This structure groups together three kinds of CPU time that are tracked for
 * threads and thread groups.  Most things considering CPU time want to group
 * these counts together and treat all three of them in parallel.
 */
struct task_cputime {
	u64				utime;
	u64				stime;
	unsigned long long		sum_exec_runtime;
};

/* Alternate field names when used on cache expirations: */
#define virt_exp			utime
#define prof_exp			stime
#define sched_exp			sum_exec_runtime

struct sched_info {
#ifdef CONFIG_SCHED_INFO
	/* Cumulative counters: */

	/* # of times we have run on this CPU: */
	unsigned long			pcount;

	/* Time spent waiting on a runqueue: */
	unsigned long long		run_delay;

	/* Timestamps: */

	/* When did we last run on a CPU? */
	unsigned long long		last_arrival;

	/* When were we last queued to run? */
	unsigned long long		last_queued;

#endif /* CONFIG_SCHED_INFO */
};

/*
 * Integer metrics need fixed point arithmetic, e.g., sched/fair
 * has a few: load, load_avg, util_avg, freq, and capacity.
 *
 * We define a basic fixed point arithmetic range, and then formalize
 * all these metrics based on that basic range.
 */
# define SCHED_FIXEDPOINT_SHIFT		10
# define SCHED_FIXEDPOINT_SCALE		(1L << SCHED_FIXEDPOINT_SHIFT)

struct load_weight {
	unsigned long			weight;
	u32				inv_weight;
};

/*
 * The load_avg/util_avg accumulates an infinite geometric series
 * (see __update_load_avg() in kernel/sched/fair.c).
 *
 * [load_avg definition]
 *
 *   load_avg = runnable% * scale_load_down(load)
 *
 * where runnable% is the time ratio that a sched_entity is runnable.
 * For cfs_rq, it is the aggregated load_avg of all runnable and
 * blocked sched_entities.
 *
 * load_avg may also take frequency scaling into account:
 *
 *   load_avg = runnable% * scale_load_down(load) * freq%
 *
 * where freq% is the CPU frequency normalized to the highest frequency.
 *
 * [util_avg definition]
 *
 *   util_avg = running% * SCHED_CAPACITY_SCALE
 *
 * where running% is the time ratio that a sched_entity is running on
 * a CPU. For cfs_rq, it is the aggregated util_avg of all runnable
 * and blocked sched_entities.
 *
 * util_avg may also factor frequency scaling and CPU capacity scaling:
 *
 *   util_avg = running% * SCHED_CAPACITY_SCALE * freq% * capacity%
 *
 * where freq% is the same as above, and capacity% is the CPU capacity
 * normalized to the greatest capacity (due to uarch differences, etc).
 *
 * N.B., the above ratios (runnable%, running%, freq%, and capacity%)
 * themselves are in the range of [0, 1]. To do fixed point arithmetics,
 * we therefore scale them to as large a range as necessary. This is for
 * example reflected by util_avg's SCHED_CAPACITY_SCALE.
 *
 * [Overflow issue]
 *
 * The 64-bit load_sum can have 4353082796 (=2^64/47742/88761) entities
 * with the highest load (=88761), always runnable on a single cfs_rq,
 * and should not overflow as the number already hits PID_MAX_LIMIT.
 *
 * For all other cases (including 32-bit kernels), struct load_weight's
 * weight will overflow first before we do, because:
 *
 *    Max(load_avg) <= Max(load.weight)
 *
 * Then it is the load_weight's responsibility to consider overflow
 * issues.
 */
struct sched_avg {
	u64				last_update_time;
	u64				load_sum;
	u32				util_sum;
	u32				period_contrib;
	unsigned long			load_avg;
	unsigned long			util_avg;
};

struct sched_statistics {
#ifdef CONFIG_SCHEDSTATS
	u64				wait_start;
	u64				wait_max;
	u64				wait_count;
	u64				wait_sum;
	u64				iowait_count;
	u64				iowait_sum;

	u64				sleep_start;
	u64				sleep_max;
	s64				sum_sleep_runtime;

	u64				block_start;
	u64				block_max;
	u64				exec_max;
	u64				slice_max;

	u64				nr_migrations_cold;
	u64				nr_failed_migrations_affine;
	u64				nr_failed_migrations_running;
	u64				nr_failed_migrations_hot;
	u64				nr_forced_migrations;

	u64				nr_wakeups;
	u64				nr_wakeups_sync;
	u64				nr_wakeups_migrate;
	u64				nr_wakeups_local;
	u64				nr_wakeups_remote;
	u64				nr_wakeups_affine;
	u64				nr_wakeups_affine_attempts;
	u64				nr_wakeups_passive;
	u64				nr_wakeups_idle;
#endif
};

struct sched_entity {
	/* For load-balancing: */
	struct load_weight		load;
	struct rb_node			run_node;
	struct list_head		group_node;
	unsigned int			on_rq;

	u64				exec_start;
	u64				sum_exec_runtime;
	u64				vruntime;
	u64				prev_sum_exec_runtime;

	u64				nr_migrations;

	struct sched_statistics		statistics;

#ifdef CONFIG_FAIR_GROUP_SCHED
	int				depth;
	struct sched_entity		*parent;
	/* rq on which this entity is (to be) queued: */
	struct cfs_rq			*cfs_rq;
	/* rq "owned" by this entity/group: */
	struct cfs_rq			*my_q;
#endif

#ifdef CONFIG_SMP
	/*
	 * Per entity load average tracking.
	 *
	 * Put into separate cache line so it does not
	 * collide with read-mostly values above.
	 */
	struct sched_avg		avg ____cacheline_aligned_in_smp;
#endif
};

struct sched_rt_entity {
	struct list_head		run_list;
	unsigned long			timeout;
	unsigned long			watchdog_stamp;
	unsigned int			time_slice;
	unsigned short			on_rq;
	unsigned short			on_list;

	struct sched_rt_entity		*back;
#ifdef CONFIG_RT_GROUP_SCHED
	struct sched_rt_entity		*parent;
	/* rq on which this entity is (to be) queued: */
	struct rt_rq			*rt_rq;
	/* rq "owned" by this entity/group: */
	struct rt_rq			*my_q;
#endif
};

struct sched_dl_entity {
	struct rb_node			rb_node;

	/*
	 * Original scheduling parameters. Copied here from sched_attr
	 * during sched_setattr(), they will remain the same until
	 * the next sched_setattr().
	 */
	u64				dl_runtime;	/* Maximum runtime for each instance	*/
	u64				dl_deadline;	/* Relative deadline of each instance	*/
	u64				dl_period;	/* Separation of two instances (period) */
	u64				dl_bw;		/* dl_runtime / dl_deadline		*/

	/*
	 * Actual scheduling parameters. Initialized with the values above,
	 * they are continously updated during task execution. Note that
	 * the remaining runtime could be < 0 in case we are in overrun.
	 */
	s64				runtime;	/* Remaining runtime for this instance	*/
	u64				deadline;	/* Absolute deadline for this instance	*/
	unsigned int			flags;		/* Specifying the scheduler behaviour	*/

	/*
	 * Some bool flags:
	 *
	 * @dl_throttled tells if we exhausted the runtime. If so, the
	 * task has to wait for a replenishment to be performed at the
	 * next firing of dl_timer.
	 *
	 * @dl_boosted tells if we are boosted due to DI. If so we are
	 * outside bandwidth enforcement mechanism (but only until we
	 * exit the critical section);
	 *
	 * @dl_yielded tells if task gave up the CPU before consuming
	 * all its available runtime during the last job.
	 */
	int				dl_throttled;
	int				dl_boosted;
	int				dl_yielded;

	/*
	 * Bandwidth enforcement timer. Each -deadline task has its
	 * own bandwidth to be enforced, thus we need one timer per task.
	 */
	struct hrtimer			dl_timer;
};

union rcu_special {
	struct {
		u8			blocked;
		u8			need_qs;
		u8			exp_need_qs;

		/* Otherwise the compiler can store garbage here: */
		u8			pad;
	} b; /* Bits. */
	u32 s; /* Set of bits. */
};

enum perf_event_task_context {
	perf_invalid_context = -1,
	perf_hw_context = 0,
	perf_sw_context,
	perf_nr_task_contexts,
};

struct wake_q_node {
	struct wake_q_node *next;
};

struct task_struct {
#ifdef CONFIG_THREAD_INFO_IN_TASK
	/*
	 * For reasons of header soup (see current_thread_info()), this
	 * must be the first element of task_struct.
	 */
	struct thread_info		thread_info;
#endif
	/* -1 unrunnable, 0 runnable, >0 stopped: */
	volatile long			state;
	void				*stack;
	atomic_t			usage;
	/* Per task flags (PF_*), defined further below: */
	unsigned int			flags;
	unsigned int			ptrace;

#ifdef CONFIG_SMP
	struct llist_node		wake_entry;
	int				on_cpu;
#ifdef CONFIG_THREAD_INFO_IN_TASK
	/* Current CPU: */
	unsigned int			cpu;
#endif
	unsigned int			wakee_flips;
	unsigned long			wakee_flip_decay_ts;
	struct task_struct		*last_wakee;

	int				wake_cpu;
#endif
	int				on_rq;

	int				prio;
	int				static_prio;
	int				normal_prio;
	unsigned int			rt_priority;

	const struct sched_class	*sched_class;
	struct sched_entity		se;
	struct sched_rt_entity		rt;
#ifdef CONFIG_CGROUP_SCHED
	struct task_group		*sched_task_group;
#endif
	struct sched_dl_entity		dl;

#ifdef CONFIG_PREEMPT_NOTIFIERS
	/* List of struct preempt_notifier: */
	struct hlist_head		preempt_notifiers;
#endif

#ifdef CONFIG_BLK_DEV_IO_TRACE
	unsigned int			btrace_seq;
#endif

	unsigned int			policy;
	int				nr_cpus_allowed;
	cpumask_t			cpus_allowed;

#ifdef CONFIG_PREEMPT_RCU
	int				rcu_read_lock_nesting;
	union rcu_special		rcu_read_unlock_special;
	struct list_head		rcu_node_entry;
	struct rcu_node			*rcu_blocked_node;
#endif /* #ifdef CONFIG_PREEMPT_RCU */

#ifdef CONFIG_TASKS_RCU
	unsigned long			rcu_tasks_nvcsw;
	bool				rcu_tasks_holdout;
	struct list_head		rcu_tasks_holdout_list;
	int				rcu_tasks_idle_cpu;
#endif /* #ifdef CONFIG_TASKS_RCU */

	struct sched_info		sched_info;

	struct list_head		tasks;
#ifdef CONFIG_SMP
	struct plist_node		pushable_tasks;
	struct rb_node			pushable_dl_tasks;
#endif

	struct mm_struct		*mm;
	struct mm_struct		*active_mm;

	/* Per-thread vma caching: */
	struct vmacache			vmacache;

#ifdef SPLIT_RSS_COUNTING
	struct task_rss_stat		rss_stat;
#endif
	int				exit_state;
	int				exit_code;
	int				exit_signal;
	/* The signal sent when the parent dies: */
	int				pdeath_signal;
	/* JOBCTL_*, siglock protected: */
	unsigned long			jobctl;

	/* Used for emulating ABI behavior of previous Linux versions: */
	unsigned int			personality;

	/* Scheduler bits, serialized by scheduler locks: */
	unsigned			sched_reset_on_fork:1;
	unsigned			sched_contributes_to_load:1;
	unsigned			sched_migrated:1;
	unsigned			sched_remote_wakeup:1;
	/* Force alignment to the next boundary: */
	unsigned			:0;

	/* Unserialized, strictly 'current' */

	/* Bit to tell LSMs we're in execve(): */
	unsigned			in_execve:1;
	unsigned			in_iowait:1;
#ifndef TIF_RESTORE_SIGMASK
	unsigned			restore_sigmask:1;
#endif
#ifdef CONFIG_MEMCG
	unsigned			memcg_may_oom:1;
#ifndef CONFIG_SLOB
	unsigned			memcg_kmem_skip_account:1;
#endif
#endif
#ifdef CONFIG_COMPAT_BRK
	unsigned			brk_randomized:1;
<<<<<<< HEAD
=======
#endif
#ifdef CONFIG_CGROUPS
	/* disallow userland-initiated cgroup migration */
	unsigned			no_cgroup_migration:1;
>>>>>>> c2a9c7ab
#endif

	unsigned long			atomic_flags; /* Flags requiring atomic access. */

	struct restart_block		restart_block;

	pid_t				pid;
	pid_t				tgid;

#ifdef CONFIG_CC_STACKPROTECTOR
	/* Canary value for the -fstack-protector GCC feature: */
	unsigned long			stack_canary;
#endif
	/*
	 * Pointers to the (original) parent process, youngest child, younger sibling,
	 * older sibling, respectively.  (p->father can be replaced with
	 * p->real_parent->pid)
	 */

	/* Real parent process: */
	struct task_struct __rcu	*real_parent;

	/* Recipient of SIGCHLD, wait4() reports: */
	struct task_struct __rcu	*parent;

	/*
	 * Children/sibling form the list of natural children:
	 */
	struct list_head		children;
	struct list_head		sibling;
	struct task_struct		*group_leader;

	/*
	 * 'ptraced' is the list of tasks this task is using ptrace() on.
	 *
	 * This includes both natural children and PTRACE_ATTACH targets.
	 * 'ptrace_entry' is this task's link on the p->parent->ptraced list.
	 */
	struct list_head		ptraced;
	struct list_head		ptrace_entry;

	/* PID/PID hash table linkage. */
	struct pid_link			pids[PIDTYPE_MAX];
	struct list_head		thread_group;
	struct list_head		thread_node;

	struct completion		*vfork_done;

	/* CLONE_CHILD_SETTID: */
	int __user			*set_child_tid;

	/* CLONE_CHILD_CLEARTID: */
	int __user			*clear_child_tid;

	u64				utime;
	u64				stime;
#ifdef CONFIG_ARCH_HAS_SCALED_CPUTIME
	u64				utimescaled;
	u64				stimescaled;
#endif
	u64				gtime;
	struct prev_cputime		prev_cputime;
#ifdef CONFIG_VIRT_CPU_ACCOUNTING_GEN
	seqcount_t			vtime_seqcount;
	unsigned long long		vtime_snap;
	enum {
		/* Task is sleeping or running in a CPU with VTIME inactive: */
		VTIME_INACTIVE = 0,
		/* Task runs in userspace in a CPU with VTIME active: */
		VTIME_USER,
		/* Task runs in kernelspace in a CPU with VTIME active: */
		VTIME_SYS,
	} vtime_snap_whence;
#endif

#ifdef CONFIG_NO_HZ_FULL
	atomic_t			tick_dep_mask;
#endif
	/* Context switch counts: */
	unsigned long			nvcsw;
	unsigned long			nivcsw;

	/* Monotonic time in nsecs: */
	u64				start_time;

	/* Boot based time in nsecs: */
	u64				real_start_time;

	/* MM fault and swap info: this can arguably be seen as either mm-specific or thread-specific: */
	unsigned long			min_flt;
	unsigned long			maj_flt;
<<<<<<< HEAD

#ifdef CONFIG_POSIX_TIMERS
	struct task_cputime		cputime_expires;
	struct list_head		cpu_timers[3];
#endif

	/* Process credentials: */

	/* Tracer's credentials at attach: */
	const struct cred __rcu		*ptracer_cred;

	/* Objective and real subjective task credentials (COW): */
	const struct cred __rcu		*real_cred;

=======

#ifdef CONFIG_POSIX_TIMERS
	struct task_cputime		cputime_expires;
	struct list_head		cpu_timers[3];
#endif

	/* Process credentials: */

	/* Tracer's credentials at attach: */
	const struct cred __rcu		*ptracer_cred;

	/* Objective and real subjective task credentials (COW): */
	const struct cred __rcu		*real_cred;

>>>>>>> c2a9c7ab
	/* Effective (overridable) subjective task credentials (COW): */
	const struct cred __rcu		*cred;

	/*
	 * executable name, excluding path.
	 *
	 * - normally initialized setup_new_exec()
	 * - access it with [gs]et_task_comm()
	 * - lock it with task_lock()
	 */
	char				comm[TASK_COMM_LEN];

	struct nameidata		*nameidata;
<<<<<<< HEAD

#ifdef CONFIG_SYSVIPC
	struct sysv_sem			sysvsem;
	struct sysv_shm			sysvshm;
#endif
#ifdef CONFIG_DETECT_HUNG_TASK
	unsigned long			last_switch_count;
#endif
	/* Filesystem information: */
	struct fs_struct		*fs;

	/* Open file information: */
	struct files_struct		*files;

	/* Namespaces: */
	struct nsproxy			*nsproxy;

	/* Signal handlers: */
	struct signal_struct		*signal;
	struct sighand_struct		*sighand;
	sigset_t			blocked;
	sigset_t			real_blocked;
	/* Restored if set_restore_sigmask() was used: */
	sigset_t			saved_sigmask;
	struct sigpending		pending;
	unsigned long			sas_ss_sp;
	size_t				sas_ss_size;
	unsigned int			sas_ss_flags;

	struct callback_head		*task_works;

	struct audit_context		*audit_context;
#ifdef CONFIG_AUDITSYSCALL
	kuid_t				loginuid;
	unsigned int			sessionid;
#endif
	struct seccomp			seccomp;

	/* Thread group tracking: */
	u32				parent_exec_id;
	u32				self_exec_id;

	/* Protection against (de-)allocation: mm, files, fs, tty, keyrings, mems_allowed, mempolicy: */
	spinlock_t			alloc_lock;

	/* Protection of the PI data structures: */
	raw_spinlock_t			pi_lock;

	struct wake_q_node		wake_q;

=======

#ifdef CONFIG_SYSVIPC
	struct sysv_sem			sysvsem;
	struct sysv_shm			sysvshm;
#endif
#ifdef CONFIG_DETECT_HUNG_TASK
	unsigned long			last_switch_count;
#endif
	/* Filesystem information: */
	struct fs_struct		*fs;

	/* Open file information: */
	struct files_struct		*files;

	/* Namespaces: */
	struct nsproxy			*nsproxy;

	/* Signal handlers: */
	struct signal_struct		*signal;
	struct sighand_struct		*sighand;
	sigset_t			blocked;
	sigset_t			real_blocked;
	/* Restored if set_restore_sigmask() was used: */
	sigset_t			saved_sigmask;
	struct sigpending		pending;
	unsigned long			sas_ss_sp;
	size_t				sas_ss_size;
	unsigned int			sas_ss_flags;

	struct callback_head		*task_works;

	struct audit_context		*audit_context;
#ifdef CONFIG_AUDITSYSCALL
	kuid_t				loginuid;
	unsigned int			sessionid;
#endif
	struct seccomp			seccomp;

	/* Thread group tracking: */
	u32				parent_exec_id;
	u32				self_exec_id;

	/* Protection against (de-)allocation: mm, files, fs, tty, keyrings, mems_allowed, mempolicy: */
	spinlock_t			alloc_lock;

	/* Protection of the PI data structures: */
	raw_spinlock_t			pi_lock;

	struct wake_q_node		wake_q;

>>>>>>> c2a9c7ab
#ifdef CONFIG_RT_MUTEXES
	/* PI waiters blocked on a rt_mutex held by this task: */
	struct rb_root			pi_waiters;
	struct rb_node			*pi_waiters_leftmost;
	/* Deadlock detection and priority inheritance handling: */
	struct rt_mutex_waiter		*pi_blocked_on;
<<<<<<< HEAD
#endif

#ifdef CONFIG_DEBUG_MUTEXES
	/* Mutex deadlock detection: */
	struct mutex_waiter		*blocked_on;
#endif

#ifdef CONFIG_TRACE_IRQFLAGS
	unsigned int			irq_events;
	unsigned long			hardirq_enable_ip;
	unsigned long			hardirq_disable_ip;
	unsigned int			hardirq_enable_event;
	unsigned int			hardirq_disable_event;
	int				hardirqs_enabled;
	int				hardirq_context;
	unsigned long			softirq_disable_ip;
	unsigned long			softirq_enable_ip;
	unsigned int			softirq_disable_event;
	unsigned int			softirq_enable_event;
	int				softirqs_enabled;
	int				softirq_context;
#endif

#ifdef CONFIG_LOCKDEP
# define MAX_LOCK_DEPTH			48UL
	u64				curr_chain_key;
	int				lockdep_depth;
	unsigned int			lockdep_recursion;
	struct held_lock		held_locks[MAX_LOCK_DEPTH];
	gfp_t				lockdep_reclaim_gfp;
#endif

#ifdef CONFIG_UBSAN
	unsigned int			in_ubsan;
#endif

	/* Journalling filesystem info: */
	void				*journal_info;

	/* Stacked block device info: */
	struct bio_list			*bio_list;

#ifdef CONFIG_BLOCK
	/* Stack plugging: */
	struct blk_plug			*plug;
#endif

	/* VM state: */
	struct reclaim_state		*reclaim_state;

	struct backing_dev_info		*backing_dev_info;

	struct io_context		*io_context;

	/* Ptrace state: */
	unsigned long			ptrace_message;
	siginfo_t			*last_siginfo;

=======
#endif

#ifdef CONFIG_DEBUG_MUTEXES
	/* Mutex deadlock detection: */
	struct mutex_waiter		*blocked_on;
#endif

#ifdef CONFIG_TRACE_IRQFLAGS
	unsigned int			irq_events;
	unsigned long			hardirq_enable_ip;
	unsigned long			hardirq_disable_ip;
	unsigned int			hardirq_enable_event;
	unsigned int			hardirq_disable_event;
	int				hardirqs_enabled;
	int				hardirq_context;
	unsigned long			softirq_disable_ip;
	unsigned long			softirq_enable_ip;
	unsigned int			softirq_disable_event;
	unsigned int			softirq_enable_event;
	int				softirqs_enabled;
	int				softirq_context;
#endif

#ifdef CONFIG_LOCKDEP
# define MAX_LOCK_DEPTH			48UL
	u64				curr_chain_key;
	int				lockdep_depth;
	unsigned int			lockdep_recursion;
	struct held_lock		held_locks[MAX_LOCK_DEPTH];
	gfp_t				lockdep_reclaim_gfp;
#endif

#ifdef CONFIG_UBSAN
	unsigned int			in_ubsan;
#endif

	/* Journalling filesystem info: */
	void				*journal_info;

	/* Stacked block device info: */
	struct bio_list			*bio_list;

#ifdef CONFIG_BLOCK
	/* Stack plugging: */
	struct blk_plug			*plug;
#endif

	/* VM state: */
	struct reclaim_state		*reclaim_state;

	struct backing_dev_info		*backing_dev_info;

	struct io_context		*io_context;

	/* Ptrace state: */
	unsigned long			ptrace_message;
	siginfo_t			*last_siginfo;

>>>>>>> c2a9c7ab
	struct task_io_accounting	ioac;
#ifdef CONFIG_TASK_XACCT
	/* Accumulated RSS usage: */
	u64				acct_rss_mem1;
	/* Accumulated virtual memory usage: */
	u64				acct_vm_mem1;
	/* stime + utime since last update: */
	u64				acct_timexpd;
#endif
#ifdef CONFIG_CPUSETS
	/* Protected by ->alloc_lock: */
	nodemask_t			mems_allowed;
	/* Seqence number to catch updates: */
	seqcount_t			mems_allowed_seq;
	int				cpuset_mem_spread_rotor;
	int				cpuset_slab_spread_rotor;
<<<<<<< HEAD
#endif
#ifdef CONFIG_CGROUPS
	/* Control Group info protected by css_set_lock: */
	struct css_set __rcu		*cgroups;
	/* cg_list protected by css_set_lock and tsk->alloc_lock: */
	struct list_head		cg_list;
#endif
#ifdef CONFIG_INTEL_RDT_A
	int				closid;
#endif
#ifdef CONFIG_FUTEX
	struct robust_list_head __user	*robust_list;
#ifdef CONFIG_COMPAT
	struct compat_robust_list_head __user *compat_robust_list;
#endif
	struct list_head		pi_state_list;
	struct futex_pi_state		*pi_state_cache;
#endif
#ifdef CONFIG_PERF_EVENTS
	struct perf_event_context	*perf_event_ctxp[perf_nr_task_contexts];
	struct mutex			perf_event_mutex;
	struct list_head		perf_event_list;
#endif
#ifdef CONFIG_DEBUG_PREEMPT
	unsigned long			preempt_disable_ip;
#endif
#ifdef CONFIG_NUMA
	/* Protected by alloc_lock: */
	struct mempolicy		*mempolicy;
	short				il_next;
	short				pref_node_fork;
#endif
=======
#endif
#ifdef CONFIG_CGROUPS
	/* Control Group info protected by css_set_lock: */
	struct css_set __rcu		*cgroups;
	/* cg_list protected by css_set_lock and tsk->alloc_lock: */
	struct list_head		cg_list;
#endif
#ifdef CONFIG_INTEL_RDT_A
	int				closid;
#endif
#ifdef CONFIG_FUTEX
	struct robust_list_head __user	*robust_list;
#ifdef CONFIG_COMPAT
	struct compat_robust_list_head __user *compat_robust_list;
#endif
	struct list_head		pi_state_list;
	struct futex_pi_state		*pi_state_cache;
#endif
#ifdef CONFIG_PERF_EVENTS
	struct perf_event_context	*perf_event_ctxp[perf_nr_task_contexts];
	struct mutex			perf_event_mutex;
	struct list_head		perf_event_list;
#endif
#ifdef CONFIG_DEBUG_PREEMPT
	unsigned long			preempt_disable_ip;
#endif
#ifdef CONFIG_NUMA
	/* Protected by alloc_lock: */
	struct mempolicy		*mempolicy;
	short				il_next;
	short				pref_node_fork;
#endif
>>>>>>> c2a9c7ab
#ifdef CONFIG_NUMA_BALANCING
	int				numa_scan_seq;
	unsigned int			numa_scan_period;
	unsigned int			numa_scan_period_max;
	int				numa_preferred_nid;
	unsigned long			numa_migrate_retry;
	/* Migration stamp: */
	u64				node_stamp;
	u64				last_task_numa_placement;
	u64				last_sum_exec_runtime;
	struct callback_head		numa_work;

	struct list_head		numa_entry;
	struct numa_group		*numa_group;

	/*
	 * numa_faults is an array split into four regions:
	 * faults_memory, faults_cpu, faults_memory_buffer, faults_cpu_buffer
	 * in this precise order.
	 *
	 * faults_memory: Exponential decaying average of faults on a per-node
	 * basis. Scheduling placement decisions are made based on these
	 * counts. The values remain static for the duration of a PTE scan.
	 * faults_cpu: Track the nodes the process was running on when a NUMA
	 * hinting fault was incurred.
	 * faults_memory_buffer and faults_cpu_buffer: Record faults per node
	 * during the current scan window. When the scan completes, the counts
	 * in faults_memory and faults_cpu decay and these values are copied.
	 */
	unsigned long			*numa_faults;
	unsigned long			total_numa_faults;

	/*
	 * numa_faults_locality tracks if faults recorded during the last
	 * scan window were remote/local or failed to migrate. The task scan
	 * period is adapted based on the locality of the faults with different
	 * weights depending on whether they were shared or private faults
	 */
	unsigned long			numa_faults_locality[3];

	unsigned long			numa_pages_migrated;
#endif /* CONFIG_NUMA_BALANCING */

	struct tlbflush_unmap_batch	tlb_ubc;

	struct rcu_head			rcu;

	/* Cache last used pipe for splice(): */
	struct pipe_inode_info		*splice_pipe;

	struct page_frag		task_frag;

#ifdef CONFIG_TASK_DELAY_ACCT
	struct task_delay_info		*delays;
#endif

#ifdef CONFIG_FAULT_INJECTION
	int				make_it_fail;
#endif
	/*
	 * When (nr_dirtied >= nr_dirtied_pause), it's time to call
	 * balance_dirty_pages() for a dirty throttling pause:
	 */
	int				nr_dirtied;
	int				nr_dirtied_pause;
	/* Start of a write-and-pause period: */
	unsigned long			dirty_paused_when;

#ifdef CONFIG_LATENCYTOP
	int				latency_record_count;
	struct latency_record		latency_record[LT_SAVECOUNT];
#endif
	/*
	 * Time slack values; these are used to round up poll() and
	 * select() etc timeout values. These are in nanoseconds.
	 */
	u64				timer_slack_ns;
	u64				default_timer_slack_ns;

#ifdef CONFIG_KASAN
	unsigned int			kasan_depth;
#endif

#ifdef CONFIG_FUNCTION_GRAPH_TRACER
	/* Index of current stored address in ret_stack: */
	int				curr_ret_stack;

	/* Stack of return addresses for return function tracing: */
	struct ftrace_ret_stack		*ret_stack;

	/* Timestamp for last schedule: */
	unsigned long long		ftrace_timestamp;

	/*
	 * Number of functions that haven't been traced
	 * because of depth overrun:
	 */
	atomic_t			trace_overrun;

	/* Pause tracing: */
	atomic_t			tracing_graph_pause;
#endif

#ifdef CONFIG_TRACING
	/* State flags for use by tracers: */
	unsigned long			trace;

	/* Bitmask and counter of trace recursion: */
	unsigned long			trace_recursion;
#endif /* CONFIG_TRACING */

#ifdef CONFIG_KCOV
	/* Coverage collection mode enabled for this task (0 if disabled): */
	enum kcov_mode			kcov_mode;

	/* Size of the kcov_area: */
	unsigned int			kcov_size;

	/* Buffer for coverage collection: */
	void				*kcov_area;

	/* KCOV descriptor wired with this task or NULL: */
	struct kcov			*kcov;
#endif

#ifdef CONFIG_MEMCG
	struct mem_cgroup		*memcg_in_oom;
	gfp_t				memcg_oom_gfp_mask;
	int				memcg_oom_order;

	/* Number of pages to reclaim on returning to userland: */
	unsigned int			memcg_nr_pages_over_high;
#endif

#ifdef CONFIG_UPROBES
	struct uprobe_task		*utask;
#endif
#if defined(CONFIG_BCACHE) || defined(CONFIG_BCACHE_MODULE)
	unsigned int			sequential_io;
	unsigned int			sequential_io_avg;
#endif
#ifdef CONFIG_DEBUG_ATOMIC_SLEEP
	unsigned long			task_state_change;
#endif
	int				pagefault_disabled;
#ifdef CONFIG_MMU
	struct task_struct		*oom_reaper_list;
#endif
#ifdef CONFIG_VMAP_STACK
	struct vm_struct		*stack_vm_area;
#endif
#ifdef CONFIG_THREAD_INFO_IN_TASK
	/* A live task holds one reference: */
	atomic_t			stack_refcount;
#endif
	/* CPU-specific state of this task: */
	struct thread_struct		thread;

	/*
	 * WARNING: on x86, 'thread_struct' contains a variable-sized
	 * structure.  It *MUST* be at the end of 'task_struct'.
	 *
	 * Do not put anything below here!
	 */
};

static inline struct pid *task_pid(struct task_struct *task)
{
	return task->pids[PIDTYPE_PID].pid;
}

static inline struct pid *task_tgid(struct task_struct *task)
{
	return task->group_leader->pids[PIDTYPE_PID].pid;
}

/*
 * Without tasklist or RCU lock it is not safe to dereference
 * the result of task_pgrp/task_session even if task == current,
 * we can race with another thread doing sys_setsid/sys_setpgid.
 */
static inline struct pid *task_pgrp(struct task_struct *task)
{
	return task->group_leader->pids[PIDTYPE_PGID].pid;
}

static inline struct pid *task_session(struct task_struct *task)
{
	return task->group_leader->pids[PIDTYPE_SID].pid;
}

/*
 * the helpers to get the task's different pids as they are seen
 * from various namespaces
 *
 * task_xid_nr()     : global id, i.e. the id seen from the init namespace;
 * task_xid_vnr()    : virtual id, i.e. the id seen from the pid namespace of
 *                     current.
 * task_xid_nr_ns()  : id seen from the ns specified;
 *
 * set_task_vxid()   : assigns a virtual id to a task;
 *
 * see also pid_nr() etc in include/linux/pid.h
 */
pid_t __task_pid_nr_ns(struct task_struct *task, enum pid_type type, struct pid_namespace *ns);

static inline pid_t task_pid_nr(struct task_struct *tsk)
{
	return tsk->pid;
}

static inline pid_t task_pid_nr_ns(struct task_struct *tsk, struct pid_namespace *ns)
{
	return __task_pid_nr_ns(tsk, PIDTYPE_PID, ns);
}

static inline pid_t task_pid_vnr(struct task_struct *tsk)
{
	return __task_pid_nr_ns(tsk, PIDTYPE_PID, NULL);
}


static inline pid_t task_tgid_nr(struct task_struct *tsk)
{
	return tsk->tgid;
}

extern pid_t task_tgid_nr_ns(struct task_struct *tsk, struct pid_namespace *ns);

static inline pid_t task_tgid_vnr(struct task_struct *tsk)
{
	return pid_vnr(task_tgid(tsk));
}

/**
 * pid_alive - check that a task structure is not stale
 * @p: Task structure to be checked.
 *
 * Test if a process is not yet dead (at most zombie state)
 * If pid_alive fails, then pointers within the task structure
 * can be stale and must not be dereferenced.
 *
 * Return: 1 if the process is alive. 0 otherwise.
 */
static inline int pid_alive(const struct task_struct *p)
{
	return p->pids[PIDTYPE_PID].pid != NULL;
}

static inline pid_t task_ppid_nr_ns(const struct task_struct *tsk, struct pid_namespace *ns)
{
	pid_t pid = 0;

	rcu_read_lock();
	if (pid_alive(tsk))
		pid = task_tgid_nr_ns(rcu_dereference(tsk->real_parent), ns);
	rcu_read_unlock();

	return pid;
}

static inline pid_t task_ppid_nr(const struct task_struct *tsk)
{
	return task_ppid_nr_ns(tsk, &init_pid_ns);
}

static inline pid_t task_pgrp_nr_ns(struct task_struct *tsk, struct pid_namespace *ns)
{
	return __task_pid_nr_ns(tsk, PIDTYPE_PGID, ns);
}

static inline pid_t task_pgrp_vnr(struct task_struct *tsk)
{
	return __task_pid_nr_ns(tsk, PIDTYPE_PGID, NULL);
}


static inline pid_t task_session_nr_ns(struct task_struct *tsk, struct pid_namespace *ns)
{
	return __task_pid_nr_ns(tsk, PIDTYPE_SID, ns);
}

static inline pid_t task_session_vnr(struct task_struct *tsk)
{
	return __task_pid_nr_ns(tsk, PIDTYPE_SID, NULL);
}

/* Obsolete, do not use: */
static inline pid_t task_pgrp_nr(struct task_struct *tsk)
{
	return task_pgrp_nr_ns(tsk, &init_pid_ns);
}

/**
 * is_global_init - check if a task structure is init. Since init
 * is free to have sub-threads we need to check tgid.
 * @tsk: Task structure to be checked.
 *
 * Check if a task structure is the first user space task the kernel created.
 *
 * Return: 1 if the task structure is init. 0 otherwise.
 */
static inline int is_global_init(struct task_struct *tsk)
{
	return task_tgid_nr(tsk) == 1;
}

extern struct pid *cad_pid;

/*
 * Per process flags
 */
#define PF_IDLE			0x00000002	/* I am an IDLE thread */
#define PF_EXITING		0x00000004	/* Getting shut down */
#define PF_EXITPIDONE		0x00000008	/* PI exit done on shut down */
#define PF_VCPU			0x00000010	/* I'm a virtual CPU */
#define PF_WQ_WORKER		0x00000020	/* I'm a workqueue worker */
#define PF_FORKNOEXEC		0x00000040	/* Forked but didn't exec */
#define PF_MCE_PROCESS		0x00000080      /* Process policy on mce errors */
#define PF_SUPERPRIV		0x00000100	/* Used super-user privileges */
#define PF_DUMPCORE		0x00000200	/* Dumped core */
#define PF_SIGNALED		0x00000400	/* Killed by a signal */
#define PF_MEMALLOC		0x00000800	/* Allocating memory */
#define PF_NPROC_EXCEEDED	0x00001000	/* set_user() noticed that RLIMIT_NPROC was exceeded */
#define PF_USED_MATH		0x00002000	/* If unset the fpu must be initialized before use */
#define PF_USED_ASYNC		0x00004000	/* Used async_schedule*(), used by module init */
#define PF_NOFREEZE		0x00008000	/* This thread should not be frozen */
#define PF_FROZEN		0x00010000	/* Frozen for system suspend */
#define PF_FSTRANS		0x00020000	/* Inside a filesystem transaction */
#define PF_KSWAPD		0x00040000	/* I am kswapd */
#define PF_MEMALLOC_NOIO	0x00080000	/* Allocating memory without IO involved */
#define PF_LESS_THROTTLE	0x00100000	/* Throttle me less: I clean memory */
#define PF_KTHREAD		0x00200000	/* I am a kernel thread */
#define PF_RANDOMIZE		0x00400000	/* Randomize virtual address space */
#define PF_SWAPWRITE		0x00800000	/* Allowed to write to swap */
#define PF_NO_SETAFFINITY	0x04000000	/* Userland is not allowed to meddle with cpus_allowed */
#define PF_MCE_EARLY		0x08000000      /* Early kill for mce process policy */
#define PF_MUTEX_TESTER		0x20000000	/* Thread belongs to the rt mutex tester */
#define PF_FREEZER_SKIP		0x40000000	/* Freezer should not count it as freezable */
#define PF_SUSPEND_TASK		0x80000000      /* This thread called freeze_processes() and should not be frozen */

/*
 * Only the _current_ task can read/write to tsk->flags, but other
 * tasks can access tsk->flags in readonly mode for example
 * with tsk_used_math (like during threaded core dumping).
 * There is however an exception to this rule during ptrace
 * or during fork: the ptracer task is allowed to write to the
 * child->flags of its traced child (same goes for fork, the parent
 * can write to the child->flags), because we're guaranteed the
 * child is not running and in turn not changing child->flags
 * at the same time the parent does it.
 */
#define clear_stopped_child_used_math(child)	do { (child)->flags &= ~PF_USED_MATH; } while (0)
#define set_stopped_child_used_math(child)	do { (child)->flags |= PF_USED_MATH; } while (0)
#define clear_used_math()			clear_stopped_child_used_math(current)
#define set_used_math()				set_stopped_child_used_math(current)

#define conditional_stopped_child_used_math(condition, child) \
	do { (child)->flags &= ~PF_USED_MATH, (child)->flags |= (condition) ? PF_USED_MATH : 0; } while (0)

#define conditional_used_math(condition)	conditional_stopped_child_used_math(condition, current)

#define copy_to_stopped_child_used_math(child) \
	do { (child)->flags &= ~PF_USED_MATH, (child)->flags |= current->flags & PF_USED_MATH; } while (0)

/* NOTE: this will return 0 or PF_USED_MATH, it will never return 1 */
#define tsk_used_math(p)			((p)->flags & PF_USED_MATH)
#define used_math()				tsk_used_math(current)

/* Per-process atomic flags. */
#define PFA_NO_NEW_PRIVS		0	/* May not gain new privileges. */
#define PFA_SPREAD_PAGE			1	/* Spread page cache over cpuset */
#define PFA_SPREAD_SLAB			2	/* Spread some slab caches over cpuset */
#define PFA_LMK_WAITING			3	/* Lowmemorykiller is waiting */


#define TASK_PFA_TEST(name, func)					\
	static inline bool task_##func(struct task_struct *p)		\
	{ return test_bit(PFA_##name, &p->atomic_flags); }

#define TASK_PFA_SET(name, func)					\
	static inline void task_set_##func(struct task_struct *p)	\
	{ set_bit(PFA_##name, &p->atomic_flags); }

#define TASK_PFA_CLEAR(name, func)					\
	static inline void task_clear_##func(struct task_struct *p)	\
	{ clear_bit(PFA_##name, &p->atomic_flags); }

TASK_PFA_TEST(NO_NEW_PRIVS, no_new_privs)
TASK_PFA_SET(NO_NEW_PRIVS, no_new_privs)

TASK_PFA_TEST(SPREAD_PAGE, spread_page)
TASK_PFA_SET(SPREAD_PAGE, spread_page)
TASK_PFA_CLEAR(SPREAD_PAGE, spread_page)

TASK_PFA_TEST(SPREAD_SLAB, spread_slab)
TASK_PFA_SET(SPREAD_SLAB, spread_slab)
TASK_PFA_CLEAR(SPREAD_SLAB, spread_slab)

TASK_PFA_TEST(LMK_WAITING, lmk_waiting)
TASK_PFA_SET(LMK_WAITING, lmk_waiting)

static inline void
tsk_restore_flags(struct task_struct *task, unsigned long orig_flags, unsigned long flags)
{
	task->flags &= ~flags;
	task->flags |= orig_flags & flags;
}

extern int cpuset_cpumask_can_shrink(const struct cpumask *cur, const struct cpumask *trial);
extern int task_can_attach(struct task_struct *p, const struct cpumask *cs_cpus_allowed);
#ifdef CONFIG_SMP
extern void do_set_cpus_allowed(struct task_struct *p, const struct cpumask *new_mask);
extern int set_cpus_allowed_ptr(struct task_struct *p, const struct cpumask *new_mask);
#else
static inline void do_set_cpus_allowed(struct task_struct *p, const struct cpumask *new_mask)
{
}
static inline int set_cpus_allowed_ptr(struct task_struct *p, const struct cpumask *new_mask)
{
	if (!cpumask_test_cpu(0, new_mask))
		return -EINVAL;
	return 0;
}
#endif

#ifndef cpu_relax_yield
#define cpu_relax_yield() cpu_relax()
#endif

extern int yield_to(struct task_struct *p, bool preempt);
extern void set_user_nice(struct task_struct *p, long nice);
extern int task_prio(const struct task_struct *p);

/**
 * task_nice - return the nice value of a given task.
 * @p: the task in question.
 *
 * Return: The nice value [ -20 ... 0 ... 19 ].
 */
static inline int task_nice(const struct task_struct *p)
{
	return PRIO_TO_NICE((p)->static_prio);
}

extern int can_nice(const struct task_struct *p, const int nice);
extern int task_curr(const struct task_struct *p);
extern int idle_cpu(int cpu);
extern int sched_setscheduler(struct task_struct *, int, const struct sched_param *);
extern int sched_setscheduler_nocheck(struct task_struct *, int, const struct sched_param *);
extern int sched_setattr(struct task_struct *, const struct sched_attr *);
extern struct task_struct *idle_task(int cpu);

/**
 * is_idle_task - is the specified task an idle task?
 * @p: the task in question.
 *
 * Return: 1 if @p is an idle task. 0 otherwise.
 */
static inline bool is_idle_task(const struct task_struct *p)
{
	return !!(p->flags & PF_IDLE);
}

extern struct task_struct *curr_task(int cpu);
extern void ia64_set_curr_task(int cpu, struct task_struct *p);

void yield(void);

union thread_union {
#ifndef CONFIG_THREAD_INFO_IN_TASK
	struct thread_info thread_info;
#endif
	unsigned long stack[THREAD_SIZE/sizeof(long)];
};

#ifdef CONFIG_THREAD_INFO_IN_TASK
static inline struct thread_info *task_thread_info(struct task_struct *task)
{
	return &task->thread_info;
}
#elif !defined(__HAVE_THREAD_FUNCTIONS)
# define task_thread_info(task)	((struct thread_info *)(task)->stack)
#endif

/*
 * find a task by one of its numerical ids
 *
 * find_task_by_pid_ns():
 *      finds a task by its pid in the specified namespace
 * find_task_by_vpid():
 *      finds a task by its virtual pid
 *
 * see also find_vpid() etc in include/linux/pid.h
 */

extern struct task_struct *find_task_by_vpid(pid_t nr);
extern struct task_struct *find_task_by_pid_ns(pid_t nr, struct pid_namespace *ns);

extern int wake_up_state(struct task_struct *tsk, unsigned int state);
extern int wake_up_process(struct task_struct *tsk);
extern void wake_up_new_task(struct task_struct *tsk);

#ifdef CONFIG_SMP
extern void kick_process(struct task_struct *tsk);
#else
static inline void kick_process(struct task_struct *tsk) { }
#endif

extern void __set_task_comm(struct task_struct *tsk, const char *from, bool exec);

static inline void set_task_comm(struct task_struct *tsk, const char *from)
{
	__set_task_comm(tsk, from, false);
}

extern char *get_task_comm(char *to, struct task_struct *tsk);

#ifdef CONFIG_SMP
void scheduler_ipi(void);
extern unsigned long wait_task_inactive(struct task_struct *, long match_state);
#else
static inline void scheduler_ipi(void) { }
static inline unsigned long wait_task_inactive(struct task_struct *p, long match_state)
{
	return 1;
}
#endif

/*
 * Set thread flags in other task's structures.
 * See asm/thread_info.h for TIF_xxxx flags available:
 */
static inline void set_tsk_thread_flag(struct task_struct *tsk, int flag)
{
	set_ti_thread_flag(task_thread_info(tsk), flag);
}

static inline void clear_tsk_thread_flag(struct task_struct *tsk, int flag)
{
	clear_ti_thread_flag(task_thread_info(tsk), flag);
}

static inline int test_and_set_tsk_thread_flag(struct task_struct *tsk, int flag)
{
	return test_and_set_ti_thread_flag(task_thread_info(tsk), flag);
}

static inline int test_and_clear_tsk_thread_flag(struct task_struct *tsk, int flag)
{
	return test_and_clear_ti_thread_flag(task_thread_info(tsk), flag);
}

static inline int test_tsk_thread_flag(struct task_struct *tsk, int flag)
{
	return test_ti_thread_flag(task_thread_info(tsk), flag);
}

static inline void set_tsk_need_resched(struct task_struct *tsk)
{
	set_tsk_thread_flag(tsk,TIF_NEED_RESCHED);
}

static inline void clear_tsk_need_resched(struct task_struct *tsk)
{
	clear_tsk_thread_flag(tsk,TIF_NEED_RESCHED);
}

static inline int test_tsk_need_resched(struct task_struct *tsk)
{
	return unlikely(test_tsk_thread_flag(tsk,TIF_NEED_RESCHED));
}

/*
 * cond_resched() and cond_resched_lock(): latency reduction via
 * explicit rescheduling in places that are safe. The return
 * value indicates whether a reschedule was done in fact.
 * cond_resched_lock() will drop the spinlock before scheduling,
 * cond_resched_softirq() will enable bhs before scheduling.
 */
#ifndef CONFIG_PREEMPT
extern int _cond_resched(void);
#else
static inline int _cond_resched(void) { return 0; }
#endif

#define cond_resched() ({			\
	___might_sleep(__FILE__, __LINE__, 0);	\
	_cond_resched();			\
})

extern int __cond_resched_lock(spinlock_t *lock);

#define cond_resched_lock(lock) ({				\
	___might_sleep(__FILE__, __LINE__, PREEMPT_LOCK_OFFSET);\
	__cond_resched_lock(lock);				\
})

extern int __cond_resched_softirq(void);

#define cond_resched_softirq() ({					\
	___might_sleep(__FILE__, __LINE__, SOFTIRQ_DISABLE_OFFSET);	\
	__cond_resched_softirq();					\
})

static inline void cond_resched_rcu(void)
{
#if defined(CONFIG_DEBUG_ATOMIC_SLEEP) || !defined(CONFIG_PREEMPT_RCU)
	rcu_read_unlock();
	cond_resched();
	rcu_read_lock();
#endif
}

/*
 * Does a critical section need to be broken due to another
 * task waiting?: (technically does not depend on CONFIG_PREEMPT,
 * but a general need for low latency)
 */
static inline int spin_needbreak(spinlock_t *lock)
{
#ifdef CONFIG_PREEMPT
	return spin_is_contended(lock);
#else
	return 0;
#endif
}

static __always_inline bool need_resched(void)
{
	return unlikely(tif_need_resched());
}

/*
 * Wrappers for p->thread_info->cpu access. No-op on UP.
 */
#ifdef CONFIG_SMP

static inline unsigned int task_cpu(const struct task_struct *p)
{
#ifdef CONFIG_THREAD_INFO_IN_TASK
	return p->cpu;
#else
	return task_thread_info(p)->cpu;
#endif
}

extern void set_task_cpu(struct task_struct *p, unsigned int cpu);

#else

static inline unsigned int task_cpu(const struct task_struct *p)
{
	return 0;
}

static inline void set_task_cpu(struct task_struct *p, unsigned int cpu)
{
}

#endif /* CONFIG_SMP */

/*
 * In order to reduce various lock holder preemption latencies provide an
 * interface to see if a vCPU is currently running or not.
 *
 * This allows us to terminate optimistic spin loops and block, analogous to
 * the native optimistic spin heuristic of testing if the lock owner task is
 * running or not.
 */
#ifndef vcpu_is_preempted
# define vcpu_is_preempted(cpu)	false
#endif

extern long sched_setaffinity(pid_t pid, const struct cpumask *new_mask);
extern long sched_getaffinity(pid_t pid, struct cpumask *mask);

#ifndef TASK_SIZE_OF
#define TASK_SIZE_OF(tsk)	TASK_SIZE
#endif

#endif<|MERGE_RESOLUTION|>--- conflicted
+++ resolved
@@ -603,13 +603,10 @@
 #endif
 #ifdef CONFIG_COMPAT_BRK
 	unsigned			brk_randomized:1;
-<<<<<<< HEAD
-=======
 #endif
 #ifdef CONFIG_CGROUPS
 	/* disallow userland-initiated cgroup migration */
 	unsigned			no_cgroup_migration:1;
->>>>>>> c2a9c7ab
 #endif
 
 	unsigned long			atomic_flags; /* Flags requiring atomic access. */
@@ -701,7 +698,6 @@
 	/* MM fault and swap info: this can arguably be seen as either mm-specific or thread-specific: */
 	unsigned long			min_flt;
 	unsigned long			maj_flt;
-<<<<<<< HEAD
 
 #ifdef CONFIG_POSIX_TIMERS
 	struct task_cputime		cputime_expires;
@@ -716,22 +712,6 @@
 	/* Objective and real subjective task credentials (COW): */
 	const struct cred __rcu		*real_cred;
 
-=======
-
-#ifdef CONFIG_POSIX_TIMERS
-	struct task_cputime		cputime_expires;
-	struct list_head		cpu_timers[3];
-#endif
-
-	/* Process credentials: */
-
-	/* Tracer's credentials at attach: */
-	const struct cred __rcu		*ptracer_cred;
-
-	/* Objective and real subjective task credentials (COW): */
-	const struct cred __rcu		*real_cred;
-
->>>>>>> c2a9c7ab
 	/* Effective (overridable) subjective task credentials (COW): */
 	const struct cred __rcu		*cred;
 
@@ -745,7 +725,6 @@
 	char				comm[TASK_COMM_LEN];
 
 	struct nameidata		*nameidata;
-<<<<<<< HEAD
 
 #ifdef CONFIG_SYSVIPC
 	struct sysv_sem			sysvsem;
@@ -796,65 +775,12 @@
 
 	struct wake_q_node		wake_q;
 
-=======
-
-#ifdef CONFIG_SYSVIPC
-	struct sysv_sem			sysvsem;
-	struct sysv_shm			sysvshm;
-#endif
-#ifdef CONFIG_DETECT_HUNG_TASK
-	unsigned long			last_switch_count;
-#endif
-	/* Filesystem information: */
-	struct fs_struct		*fs;
-
-	/* Open file information: */
-	struct files_struct		*files;
-
-	/* Namespaces: */
-	struct nsproxy			*nsproxy;
-
-	/* Signal handlers: */
-	struct signal_struct		*signal;
-	struct sighand_struct		*sighand;
-	sigset_t			blocked;
-	sigset_t			real_blocked;
-	/* Restored if set_restore_sigmask() was used: */
-	sigset_t			saved_sigmask;
-	struct sigpending		pending;
-	unsigned long			sas_ss_sp;
-	size_t				sas_ss_size;
-	unsigned int			sas_ss_flags;
-
-	struct callback_head		*task_works;
-
-	struct audit_context		*audit_context;
-#ifdef CONFIG_AUDITSYSCALL
-	kuid_t				loginuid;
-	unsigned int			sessionid;
-#endif
-	struct seccomp			seccomp;
-
-	/* Thread group tracking: */
-	u32				parent_exec_id;
-	u32				self_exec_id;
-
-	/* Protection against (de-)allocation: mm, files, fs, tty, keyrings, mems_allowed, mempolicy: */
-	spinlock_t			alloc_lock;
-
-	/* Protection of the PI data structures: */
-	raw_spinlock_t			pi_lock;
-
-	struct wake_q_node		wake_q;
-
->>>>>>> c2a9c7ab
 #ifdef CONFIG_RT_MUTEXES
 	/* PI waiters blocked on a rt_mutex held by this task: */
 	struct rb_root			pi_waiters;
 	struct rb_node			*pi_waiters_leftmost;
 	/* Deadlock detection and priority inheritance handling: */
 	struct rt_mutex_waiter		*pi_blocked_on;
-<<<<<<< HEAD
 #endif
 
 #ifdef CONFIG_DEBUG_MUTEXES
@@ -913,66 +839,6 @@
 	unsigned long			ptrace_message;
 	siginfo_t			*last_siginfo;
 
-=======
-#endif
-
-#ifdef CONFIG_DEBUG_MUTEXES
-	/* Mutex deadlock detection: */
-	struct mutex_waiter		*blocked_on;
-#endif
-
-#ifdef CONFIG_TRACE_IRQFLAGS
-	unsigned int			irq_events;
-	unsigned long			hardirq_enable_ip;
-	unsigned long			hardirq_disable_ip;
-	unsigned int			hardirq_enable_event;
-	unsigned int			hardirq_disable_event;
-	int				hardirqs_enabled;
-	int				hardirq_context;
-	unsigned long			softirq_disable_ip;
-	unsigned long			softirq_enable_ip;
-	unsigned int			softirq_disable_event;
-	unsigned int			softirq_enable_event;
-	int				softirqs_enabled;
-	int				softirq_context;
-#endif
-
-#ifdef CONFIG_LOCKDEP
-# define MAX_LOCK_DEPTH			48UL
-	u64				curr_chain_key;
-	int				lockdep_depth;
-	unsigned int			lockdep_recursion;
-	struct held_lock		held_locks[MAX_LOCK_DEPTH];
-	gfp_t				lockdep_reclaim_gfp;
-#endif
-
-#ifdef CONFIG_UBSAN
-	unsigned int			in_ubsan;
-#endif
-
-	/* Journalling filesystem info: */
-	void				*journal_info;
-
-	/* Stacked block device info: */
-	struct bio_list			*bio_list;
-
-#ifdef CONFIG_BLOCK
-	/* Stack plugging: */
-	struct blk_plug			*plug;
-#endif
-
-	/* VM state: */
-	struct reclaim_state		*reclaim_state;
-
-	struct backing_dev_info		*backing_dev_info;
-
-	struct io_context		*io_context;
-
-	/* Ptrace state: */
-	unsigned long			ptrace_message;
-	siginfo_t			*last_siginfo;
-
->>>>>>> c2a9c7ab
 	struct task_io_accounting	ioac;
 #ifdef CONFIG_TASK_XACCT
 	/* Accumulated RSS usage: */
@@ -989,7 +855,6 @@
 	seqcount_t			mems_allowed_seq;
 	int				cpuset_mem_spread_rotor;
 	int				cpuset_slab_spread_rotor;
-<<<<<<< HEAD
 #endif
 #ifdef CONFIG_CGROUPS
 	/* Control Group info protected by css_set_lock: */
@@ -1022,40 +887,6 @@
 	short				il_next;
 	short				pref_node_fork;
 #endif
-=======
-#endif
-#ifdef CONFIG_CGROUPS
-	/* Control Group info protected by css_set_lock: */
-	struct css_set __rcu		*cgroups;
-	/* cg_list protected by css_set_lock and tsk->alloc_lock: */
-	struct list_head		cg_list;
-#endif
-#ifdef CONFIG_INTEL_RDT_A
-	int				closid;
-#endif
-#ifdef CONFIG_FUTEX
-	struct robust_list_head __user	*robust_list;
-#ifdef CONFIG_COMPAT
-	struct compat_robust_list_head __user *compat_robust_list;
-#endif
-	struct list_head		pi_state_list;
-	struct futex_pi_state		*pi_state_cache;
-#endif
-#ifdef CONFIG_PERF_EVENTS
-	struct perf_event_context	*perf_event_ctxp[perf_nr_task_contexts];
-	struct mutex			perf_event_mutex;
-	struct list_head		perf_event_list;
-#endif
-#ifdef CONFIG_DEBUG_PREEMPT
-	unsigned long			preempt_disable_ip;
-#endif
-#ifdef CONFIG_NUMA
-	/* Protected by alloc_lock: */
-	struct mempolicy		*mempolicy;
-	short				il_next;
-	short				pref_node_fork;
-#endif
->>>>>>> c2a9c7ab
 #ifdef CONFIG_NUMA_BALANCING
 	int				numa_scan_seq;
 	unsigned int			numa_scan_period;
