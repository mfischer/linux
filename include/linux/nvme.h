--- conflicted
+++ resolved
@@ -404,8 +404,6 @@
 	__u8			rsvd64[448];
 };
 
-<<<<<<< HEAD
-=======
 enum {
 	NVME_CMD_EFFECTS_CSUPP		= 1 << 0,
 	NVME_CMD_EFFECTS_LBCC		= 1 << 1,
@@ -421,7 +419,6 @@
 	__u8   resv[2048];
 };
 
->>>>>>> 9abd04af
 enum {
 	NVME_SMART_CRIT_SPARE		= 1 << 0,
 	NVME_SMART_CRIT_TEMPERATURE	= 1 << 1,
