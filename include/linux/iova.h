/*
 * Copyright (c) 2006, Intel Corporation.
 *
 * This file is released under the GPLv2.
 *
 * Copyright (C) 2006-2008 Intel Corporation
 * Author: Anil S Keshavamurthy <anil.s.keshavamurthy@intel.com>
 *
 */

#ifndef _IOVA_H_
#define _IOVA_H_

#include <linux/types.h>
#include <linux/kernel.h>
#include <linux/rbtree.h>
#include <linux/atomic.h>
#include <linux/dma-mapping.h>

/* iova structure */
struct iova {
	struct rb_node	node;
	unsigned long	pfn_hi; /* Highest allocated pfn */
	unsigned long	pfn_lo; /* Lowest allocated pfn */
};

struct iova_magazine;
struct iova_cpu_rcache;

#define IOVA_RANGE_CACHE_MAX_SIZE 6	/* log of max cached IOVA range size (in pages) */
#define MAX_GLOBAL_MAGS 32	/* magazines per bin */

struct iova_rcache {
	spinlock_t lock;
	unsigned long depot_size;
	struct iova_magazine *depot[MAX_GLOBAL_MAGS];
	struct iova_cpu_rcache __percpu *cpu_rcaches;
};

struct iova_domain;

/* Call-Back from IOVA code into IOMMU drivers */
typedef void (* iova_flush_cb)(struct iova_domain *domain);

/* Destructor for per-entry data */
typedef void (* iova_entry_dtor)(unsigned long data);

/* Number of entries per Flush Queue */
#define IOVA_FQ_SIZE	256

/* Timeout (in ms) after which entries are flushed from the Flush-Queue */
#define IOVA_FQ_TIMEOUT	10

/* Flush Queue entry for defered flushing */
struct iova_fq_entry {
	unsigned long iova_pfn;
	unsigned long pages;
	unsigned long data;
	u64 counter; /* Flush counter when this entrie was added */
};

/* Per-CPU Flush Queue structure */
struct iova_fq {
	struct iova_fq_entry entries[IOVA_FQ_SIZE];
	unsigned head, tail;
	spinlock_t lock;
};

/* holds all the iova translations for a domain */
struct iova_domain {
	spinlock_t	iova_rbtree_lock; /* Lock to protect update of rbtree */
	struct rb_root	rbroot;		/* iova domain rbtree root */
	struct rb_node	*cached_node;	/* Save last alloced node */
	struct rb_node	*cached32_node; /* Save last 32-bit alloced node */
	unsigned long	granule;	/* pfn granularity for this domain */
	unsigned long	start_pfn;	/* Lower limit for this domain */
	unsigned long	dma_32bit_pfn;
	struct iova	anchor;		/* rbtree lookup anchor */
	struct iova_rcache rcaches[IOVA_RANGE_CACHE_MAX_SIZE];	/* IOVA range caches */

	iova_flush_cb	flush_cb;	/* Call-Back function to flush IOMMU
					   TLBs */

	iova_entry_dtor entry_dtor;	/* IOMMU driver specific destructor for
					   iova entry */

	struct iova_fq __percpu *fq;	/* Flush Queue */

	atomic64_t	fq_flush_start_cnt;	/* Number of TLB flushes that
						   have been started */

	atomic64_t	fq_flush_finish_cnt;	/* Number of TLB flushes that
						   have been finished */

	struct timer_list fq_timer;		/* Timer to regularily empty the
						   flush-queues */
	atomic_t fq_timer_on;			/* 1 when timer is active, 0
						   when not */
};

static inline unsigned long iova_size(struct iova *iova)
{
	return iova->pfn_hi - iova->pfn_lo + 1;
}

static inline unsigned long iova_shift(struct iova_domain *iovad)
{
	return __ffs(iovad->granule);
}

static inline unsigned long iova_mask(struct iova_domain *iovad)
{
	return iovad->granule - 1;
}

static inline size_t iova_offset(struct iova_domain *iovad, dma_addr_t iova)
{
	return iova & iova_mask(iovad);
}

static inline size_t iova_align(struct iova_domain *iovad, size_t size)
{
	return ALIGN(size, iovad->granule);
}

static inline dma_addr_t iova_dma_addr(struct iova_domain *iovad, struct iova *iova)
{
	return (dma_addr_t)iova->pfn_lo << iova_shift(iovad);
}

static inline unsigned long iova_pfn(struct iova_domain *iovad, dma_addr_t iova)
{
	return iova >> iova_shift(iovad);
}

#if IS_ENABLED(CONFIG_IOMMU_IOVA)
int iova_cache_get(void);
void iova_cache_put(void);

struct iova *alloc_iova_mem(void);
void free_iova_mem(struct iova *iova);
void free_iova(struct iova_domain *iovad, unsigned long pfn);
void __free_iova(struct iova_domain *iovad, struct iova *iova);
struct iova *alloc_iova(struct iova_domain *iovad, unsigned long size,
	unsigned long limit_pfn,
	bool size_aligned);
void free_iova_fast(struct iova_domain *iovad, unsigned long pfn,
		    unsigned long size);
void queue_iova(struct iova_domain *iovad,
		unsigned long pfn, unsigned long pages,
		unsigned long data);
unsigned long alloc_iova_fast(struct iova_domain *iovad, unsigned long size,
			      unsigned long limit_pfn, bool flush_rcache);
struct iova *reserve_iova(struct iova_domain *iovad, unsigned long pfn_lo,
	unsigned long pfn_hi);
void copy_reserved_iova(struct iova_domain *from, struct iova_domain *to);
void init_iova_domain(struct iova_domain *iovad, unsigned long granule,
<<<<<<< HEAD
	unsigned long start_pfn, unsigned long pfn_32bit);
=======
	unsigned long start_pfn);
>>>>>>> 9abd04af
int init_iova_flush_queue(struct iova_domain *iovad,
			  iova_flush_cb flush_cb, iova_entry_dtor entry_dtor);
struct iova *find_iova(struct iova_domain *iovad, unsigned long pfn);
void put_iova_domain(struct iova_domain *iovad);
struct iova *split_and_remove_iova(struct iova_domain *iovad,
	struct iova *iova, unsigned long pfn_lo, unsigned long pfn_hi);
void free_cpu_cached_iovas(unsigned int cpu, struct iova_domain *iovad);
#else
static inline int iova_cache_get(void)
{
	return -ENOTSUPP;
}

static inline void iova_cache_put(void)
{
}

static inline struct iova *alloc_iova_mem(void)
{
	return NULL;
}

static inline void free_iova_mem(struct iova *iova)
{
}

static inline void free_iova(struct iova_domain *iovad, unsigned long pfn)
{
}

static inline void __free_iova(struct iova_domain *iovad, struct iova *iova)
{
}

static inline struct iova *alloc_iova(struct iova_domain *iovad,
				      unsigned long size,
				      unsigned long limit_pfn,
				      bool size_aligned)
{
	return NULL;
}

static inline void free_iova_fast(struct iova_domain *iovad,
				  unsigned long pfn,
				  unsigned long size)
{
}

static inline void queue_iova(struct iova_domain *iovad,
			      unsigned long pfn, unsigned long pages,
			      unsigned long data)
{
}

static inline unsigned long alloc_iova_fast(struct iova_domain *iovad,
					    unsigned long size,
					    unsigned long limit_pfn,
					    bool flush_rcache)
{
	return 0;
}

static inline struct iova *reserve_iova(struct iova_domain *iovad,
					unsigned long pfn_lo,
					unsigned long pfn_hi)
{
	return NULL;
}

static inline void copy_reserved_iova(struct iova_domain *from,
				      struct iova_domain *to)
{
}

static inline void init_iova_domain(struct iova_domain *iovad,
				    unsigned long granule,
				    unsigned long start_pfn)
{
}

static inline int init_iova_flush_queue(struct iova_domain *iovad,
					iova_flush_cb flush_cb,
					iova_entry_dtor entry_dtor)
{
	return -ENODEV;
}

static inline int init_iova_flush_queue(struct iova_domain *iovad,
					iova_flush_cb flush_cb,
					iova_entry_dtor entry_dtor)
{
	return -ENODEV;
}

static inline struct iova *find_iova(struct iova_domain *iovad,
				     unsigned long pfn)
{
	return NULL;
}

static inline void put_iova_domain(struct iova_domain *iovad)
{
}

static inline struct iova *split_and_remove_iova(struct iova_domain *iovad,
						 struct iova *iova,
						 unsigned long pfn_lo,
						 unsigned long pfn_hi)
{
	return NULL;
}

static inline void free_cpu_cached_iovas(unsigned int cpu,
					 struct iova_domain *iovad)
{
}
#endif

#endif<|MERGE_RESOLUTION|>--- conflicted
+++ resolved
@@ -155,11 +155,7 @@
 	unsigned long pfn_hi);
 void copy_reserved_iova(struct iova_domain *from, struct iova_domain *to);
 void init_iova_domain(struct iova_domain *iovad, unsigned long granule,
-<<<<<<< HEAD
-	unsigned long start_pfn, unsigned long pfn_32bit);
-=======
 	unsigned long start_pfn);
->>>>>>> 9abd04af
 int init_iova_flush_queue(struct iova_domain *iovad,
 			  iova_flush_cb flush_cb, iova_entry_dtor entry_dtor);
 struct iova *find_iova(struct iova_domain *iovad, unsigned long pfn);
@@ -247,13 +243,6 @@
 	return -ENODEV;
 }
 
-static inline int init_iova_flush_queue(struct iova_domain *iovad,
-					iova_flush_cb flush_cb,
-					iova_entry_dtor entry_dtor)
-{
-	return -ENODEV;
-}
-
 static inline struct iova *find_iova(struct iova_domain *iovad,
 				     unsigned long pfn)
 {
