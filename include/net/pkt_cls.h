--- conflicted
+++ resolved
@@ -119,8 +119,6 @@
 	return 0;
 }
 
-<<<<<<< HEAD
-=======
 /* Return false if the netns is being destroyed in cleanup_net(). Callers
  * need to do cleanup synchronously in this case, otherwise may race with
  * tc_action_net_exit(). Return true for other cases.
@@ -143,7 +141,6 @@
 #endif
 }
 
->>>>>>> 9abd04af
 static inline void tcf_exts_to_list(const struct tcf_exts *exts,
 				    struct list_head *actions)
 {
